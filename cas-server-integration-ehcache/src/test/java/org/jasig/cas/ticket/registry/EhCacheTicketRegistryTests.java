--- conflicted
+++ resolved
@@ -218,11 +218,7 @@
             final TicketGrantingTicket ticketGrantingTicket = new TicketGrantingTicketImpl("TEST" + i,
                     TestUtils.getAuthentication(), new NeverExpiresExpirationPolicy());
             final ServiceTicket st = ticketGrantingTicket.grantServiceTicket("tests" + i, getService(),
-<<<<<<< HEAD
-                    new NeverExpiresExpirationPolicy(), false, TestUtils.getDefaultRegisteredService());
-=======
                     new NeverExpiresExpirationPolicy(), false, true);
->>>>>>> 500a514f
             tickets.add(ticketGrantingTicket);
             tickets.add(st);
             this.ticketRegistry.addTicket(ticketGrantingTicket);
