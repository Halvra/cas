description = "Apereo Central Authentication Service"

defaultTasks "clean", "build"

ext {
    publishSnapshots = Boolean.getBoolean("publishSnapshots")
    publishReleases = Boolean.getBoolean("publishReleases")
    sonatypeUsername = System.getProperty("sonatypeUsername")
    sonatypePassword = System.getProperty("sonatypePassword")
}

ext.libraries = [
        aspectj          : [
                "org.aspectj:aspectjrt:$aspectjVersion",
                "org.aspectj:aspectjweaver:$aspectjVersion"
        ],
        bouncycastle     : [
                "org.bouncycastle:bcpkix-jdk15on:$bouncyCastleVersion",
                dependencies.create("org.cryptacular:cryptacular:$cryptacularVersion") {
                    exclude(group: 'org.bouncycastle', module: 'bcprov-jdk15on')
                    force = true
                },
                "org.bouncycastle:bcprov-jdk15on:$bouncyCastleVersion"
        ],

        casclient        : dependencies.create("org.jasig.cas.client:cas-client-core:$casClientVersion") {
            exclude(group: 'javax.servlet', module: 'servlet-api')
            exclude(group: 'org.slf4j', module: 'log4j-over-slf4j')
            exclude(group: 'org.bouncycastle', module: 'bcprov-jdk15')
            exclude(group: 'org.slf4j', module: 'slf4j-api')
            force = true
        },
        cassecurityfilter: "org.jasig.cas:cas-server-security-filter:$casSecurityFilterVersion",
        commons          : [
                "commons-codec:commons-codec:$commonsCodecVersion",
                "commons-io:commons-io:$commonsIoVersion",
                dependencies.create("commons-jexl:commons-jexl:$commonsJexlVersion") {
                    exclude(group: 'commons-logging', module: 'commons-logging')
                    exclude(group: 'junit', module: 'junit')
                    force = true
                },
                "org.apache.commons:commons-lang3:$commonsLangVersion"
        ],
        ehcache          : [
                dependencies.create("net.sf.ehcache:ehcache:$ehcacheVersion") {
                    exclude(group: 'org.slf4j', module: 'slf4j-api')
                    force = true
                },
                dependencies.create("org.ehcache:jcache:$jcacheVersion") {
                    exclude(group: 'org.slf4j', module: 'slf4j-api')
                    exclude(group: 'net.sf.ehcache', module: 'ehcache')
                    force = true
                }
        ],
        findbugscontrib  : "com.mebigfatguy.fb-contrib:fb-contrib:$findbugsContribVersion",
        findbugs         : "com.google.code.findbugs:findbugs:$findbugsVersion",
        findbugssec      : "com.h3xstream.findsecbugs:findsecbugs-plugin:$findbugsSecVersion",
        groovy           : [
                dependencies.create("org.codehaus.groovy:groovy-jsr223:$groovyVersion") {
                    force = true
                },
                dependencies.create("org.codehaus.groovy:groovy-console:$groovyVersion") {
                    force = true
                },
                dependencies.create("org.codehaus.groovy:groovy-groovysh:$groovyVersion") {
                    force = true
                }
        ],
        grouper          : dependencies.create("edu.internet2.middleware.grouper:grouperClient:$grouperVersion") {
            exclude(group: 'org.slf4j', module: 'slf4j-api')
            exclude(group: 'junit', module: 'junit')
            exclude(group: 'joda-time', module: 'joda-time')
            exclude(group: 'commons-logging', module: 'commons-logging')
            exclude(group: 'xml-apis', module: 'xml-apis')
            exclude(group: 'xom', module: 'xom')
            exclude(group: 'commons-lang', module: 'commons-lang')
            exclude(group: 'javax.mail', module: 'mail')
            exclude(group: 'commons-beanutils', module: 'commons-beanutils')
            exclude(group: 'org.quartz-scheduler', module: 'quartz')
            exclude(group: 'log4j', module: 'log4j')
            force = true
        },
        guava            : [
                "com.google.guava:guava:$guavaVersion",
                dependencies.create("org.reflections:reflections:$reflectionsVersion") {
                    exclude(group: 'com.google.guava', module: 'guava')
                    exclude(group: 'org.javassist', module: 'javassist')
                    force = true
                },
                "org.javassist:javassist:$javassistVersion"
        ],
        hazelcast        : "com.hazelcast:hazelcast:$hazelcastVersion",
        hibernate        : [
                dependencies.create("org.hibernate:hibernate-core:$hibernateVersion") {
                    exclude(group: 'org.jboss.logging', module: 'jboss-logging-annotations')
                    exclude(group: 'org.javassist', module: 'javassist')
                    exclude(group: 'xml-apis', module: 'xml-apis')
                    force = true
                },
                dependencies.create("org.hibernate:hibernate-entitymanager:$hibernateVersion") {
                    exclude(group: 'org.javassist', module: 'javassist')
                    exclude(group: 'xml-apis', module: 'xml-apis')
                    force = true
                },
                dependencies.create("org.hibernate:hibernate-validator:$hibernateValidatorVersion") {
                    exclude(group: 'org.slf4j', module: 'slf4j-api')
                    exclude(group: 'org.jboss.logging', module: 'jboss-logging')
                    force = true
                },
                "com.mchange:c3p0:$c3p0Version"
        ],
        httpclient       : dependencies.create("org.apache.httpcomponents:httpclient:$httpclientVersion") {
            exclude(group: 'commons-codec', module: 'commons-codec')
            force = true
        },
        shibidp          : [
                dependencies.create("net.shibboleth.idp:idp-attribute-filter-api:$idpVersion") {
                    exclude(group: 'com.google.guava', module: 'guava')
                    exclude(group: 'joda-time', module: 'joda-time')
                    exclude(group: 'org.slf4j', module: 'slf4j-api')
                    exclude(group: 'org.springframework', module: 'spring-beans')
                    exclude(group: 'org.springframework', module: 'spring-core')
                    exclude(group: 'org.springframework', module: 'spring-web')
                    exclude(group: 'org.springframework', module: 'spring-context')
                    exclude(group: 'org.springframework', module: 'spring-context-support')
                    exclude(group: 'org.springframework.webflow', module: 'spring-webflow')
                    exclude(group: 'org.springframework', module: 'spring-expression')
                    exclude(group: 'org.apache.httpcomponents', module: 'httpclient')
                    exclude(group: 'org.apache.httpcomponents', module: 'httpclient-cache')
                    exclude(group: 'org.bouncycastle', module: 'bcprov-jdk15on')
                    exclude(group: 'ch.qos.logback', module: 'logback-core')
                    exclude(group: 'ch.qos.logback', module: 'logback-classic')
                    force = true
                },
                dependencies.create("net.shibboleth.idp:idp-attribute-resolver-api:$idpVersion") {
                    exclude(group: 'com.google.guava', module: 'guava')
                    exclude(group: 'joda-time', module: 'joda-time')
                    exclude(group: 'org.slf4j', module: 'slf4j-api')
                    exclude(group: 'org.springframework', module: 'spring-beans')
                    exclude(group: 'org.springframework', module: 'spring-core')
                    exclude(group: 'org.springframework', module: 'spring-web')
                    exclude(group: 'org.springframework', module: 'spring-context')
                    exclude(group: 'org.springframework', module: 'spring-context-support')
                    exclude(group: 'org.springframework.webflow', module: 'spring-webflow')
                    exclude(group: 'org.springframework', module: 'spring-expression')
                    exclude(group: 'org.apache.httpcomponents', module: 'httpclient')
                    exclude(group: 'org.apache.httpcomponents', module: 'httpclient-cache')
                    exclude(group: 'org.bouncycastle', module: 'bcprov-jdk15on')
                    exclude(group: 'org.ldaptive', module: 'ldaptive')
                    exclude(group: 'ch.qos.logback', module: 'logback-core')
                    exclude(group: 'ch.qos.logback', module: 'logback-classic')
                    force = true
                },
                dependencies.create("net.shibboleth.idp:idp-core:$idpVersion") {
                    exclude(group: 'com.google.guava', module: 'guava')
                    exclude(group: 'joda-time', module: 'joda-time')
                    exclude(group: 'org.slf4j', module: 'slf4j-api')
                    exclude(group: 'org.springframework', module: 'spring-beans')
                    exclude(group: 'org.springframework', module: 'spring-core')
                    exclude(group: 'org.springframework', module: 'spring-web')
                    exclude(group: 'org.springframework', module: 'spring-context')
                    exclude(group: 'org.springframework', module: 'spring-context-support')
                    exclude(group: 'org.springframework.webflow', module: 'spring-webflow')
                    exclude(group: 'org.springframework', module: 'spring-expression')
                    exclude(group: 'org.apache.httpcomponents', module: 'httpclient')
                    exclude(group: 'org.apache.httpcomponents', module: 'httpclient-cache')
                    exclude(group: 'org.bouncycastle', module: 'bcprov-jdk15on')
                    exclude(group: 'org.ldaptive', module: 'ldaptive')
                    exclude(group: 'ch.qos.logback', module: 'logback-core')
                    exclude(group: 'ch.qos.logback', module: 'logback-classic')
                    force = true
                },
                dependencies.create("net.shibboleth.idp:idp-installer:$idpVersion") {
                    exclude(group: 'com.google.guava', module: 'guava')
                    exclude(group: 'joda-time', module: 'joda-time')
                    exclude(group: 'org.slf4j', module: 'slf4j-api')
                    exclude(group: 'org.springframework', module: 'spring-beans')
                    exclude(group: 'org.springframework', module: 'spring-core')
                    exclude(group: 'org.springframework', module: 'spring-web')
                    exclude(group: 'org.springframework', module: 'spring-context')
                    exclude(group: 'org.springframework', module: 'spring-context-support')
                    exclude(group: 'org.springframework.webflow', module: 'spring-webflow')
                    exclude(group: 'org.springframework', module: 'spring-expression')
                    exclude(group: 'org.apache.httpcomponents', module: 'httpclient')
                    exclude(group: 'org.apache.httpcomponents', module: 'httpclient-cache')
                    exclude(group: 'org.bouncycastle', module: 'bcprov-jdk15on')
                    exclude(group: 'org.ldaptive', module: 'ldaptive')
                    exclude(group: 'ch.qos.logback', module: 'logback-core')
                    exclude(group: 'ch.qos.logback', module: 'logback-classic')
                    force = true
                },
                dependencies.create("net.shibboleth.idp:idp-profile-impl:$idpVersion") {
                    exclude(group: 'org.apache.httpcomponents', module: 'httpclient')
                    exclude(group: 'org.apache.httpcomponents', module: 'httpclient-cache')
                    exclude(group: 'joda-time', module: 'joda-time')
                    exclude(group: 'org.slf4j', module: 'slf4j-api')
                    exclude(group: 'org.springframework', module: 'spring-beans')
                    exclude(group: 'org.springframework', module: 'spring-core')
                    exclude(group: 'org.springframework', module: 'spring-web')
                    exclude(group: 'org.springframework', module: 'spring-context')
                    exclude(group: 'org.springframework', module: 'spring-context-support')
                    exclude(group: 'org.springframework.webflow', module: 'spring-webflow')
                    exclude(group: 'org.springframework', module: 'spring-expression')
                    exclude(group: 'org.bouncycastle', module: 'bcprov-jdk15on')
                    exclude(group: 'com.google.guava', module: 'guava')
                    exclude(group: 'org.ldaptive', module: 'ldaptive')
                    exclude(group: 'ch.qos.logback', module: 'logback-core')
                    exclude(group: 'ch.qos.logback', module: 'logback-classic')
                    force = true
                },
                dependencies.create("net.shibboleth.idp:idp-profile-spring:$idpVersion") {
                    exclude(group: 'org.apache.httpcomponents', module: 'httpclient')
                    exclude(group: 'org.apache.httpcomponents', module: 'httpclient-cache')
                    exclude(group: 'joda-time', module: 'joda-time')
                    exclude(group: 'org.slf4j', module: 'slf4j-api')
                    exclude(group: 'org.springframework', module: 'spring-beans')
                    exclude(group: 'org.springframework', module: 'spring-core')
                    exclude(group: 'org.springframework', module: 'spring-web')
                    exclude(group: 'org.springframework', module: 'spring-context')
                    exclude(group: 'org.springframework', module: 'spring-context-support')
                    exclude(group: 'org.springframework.webflow', module: 'spring-webflow')
                    exclude(group: 'org.springframework', module: 'spring-expression')
                    exclude(group: 'org.bouncycastle', module: 'bcprov-jdk15on')
                    exclude(group: 'org.ldaptive', module: 'ldaptive')
                    exclude(group: 'com.google.guava', module: 'guava')
                    exclude(group: 'ch.qos.logback', module: 'logback-core')
                    exclude(group: 'ch.qos.logback', module: 'logback-classic')
                    force = true
                },
                dependencies.create("net.shibboleth.idp:idp-saml-impl:$idpVersion") {
                    exclude(group: 'org.apache.httpcomponents', module: 'httpclient')
                    exclude(group: 'org.apache.httpcomponents', module: 'httpclient-cache')
                    exclude(group: 'joda-time', module: 'joda-time')
                    exclude(group: 'org.slf4j', module: 'slf4j-api')
                    exclude(group: 'com.google.guava', module: 'guava')
                    exclude(group: 'org.springframework', module: 'spring-beans')
                    exclude(group: 'org.springframework', module: 'spring-core')
                    exclude(group: 'org.springframework', module: 'spring-web')
                    exclude(group: 'org.springframework', module: 'spring-context')
                    exclude(group: 'org.springframework', module: 'spring-context-support')
                    exclude(group: 'org.springframework.webflow', module: 'spring-webflow')
                    exclude(group: 'org.springframework', module: 'spring-expression')
                    exclude(group: 'org.bouncycastle', module: 'bcprov-jdk15on')
                    exclude(group: 'org.ldaptive', module: 'ldaptive')
                    exclude(group: 'ch.qos.logback', module: 'logback-core')
                    exclude(group: 'ch.qos.logback', module: 'logback-classic')
                    force = true
                },
                dependencies.create("net.shibboleth.utilities:java-support:$shibbolethUtilJavaSupport") {
                    exclude(group: 'com.google.guava', module: 'guava')
                    exclude(group: 'joda-time', module: 'joda-time')
                    exclude(group: 'org.slf4j', module: 'slf4j-api')
                    exclude(group: 'org.springframework', module: 'spring-beans')
                    exclude(group: 'org.springframework', module: 'spring-core')
                    exclude(group: 'org.springframework', module: 'spring-web')
                    exclude(group: 'org.springframework', module: 'spring-context')
                    exclude(group: 'org.springframework', module: 'spring-context-support')
                    exclude(group: 'org.apache.httpcomponents', module: 'httpclient')
                    exclude(group: 'org.apache.httpcomponents', module: 'httpclient-cache')
                    exclude(group: 'org.springframework.webflow', module: 'spring-webflow')
                    exclude(group: 'org.springframework', module: 'spring-expression')
                    exclude(group: 'org.bouncycastle', module: 'bcprov-jdk15on')
                    exclude(group: 'org.ldaptive', module: 'ldaptive')
                    exclude(group: 'ch.qos.logback', module: 'logback-core')
                    exclude(group: 'ch.qos.logback', module: 'logback-classic')
                    force = true
                }
        ],
        ignite           : [
                "org.apache.ignite:ignite-core:$igniteVersion",
                dependencies.create("org.apache.ignite:ignite-log4j:$igniteVersion") {
                   exclude(group: 'log4j', module: 'log4j')
                   force = true
                },
                dependencies.create("org.apache.ignite:ignite-spring:$igniteVersion") {
                    exclude(group: 'commons-logging', module: 'commons-logging')
                    exclude(group: 'org.springframework', module: 'spring-core')
                    exclude(group: 'org.springframework', module: 'spring-beans')
                    exclude(group: 'org.springframework', module: 'spring-context')
                    exclude(group: 'org.springframework', module: 'spring-aop')
                    exclude(group: 'org.springframework', module: 'spring-expression')
                    exclude(group: 'org.springframework', module: 'spring-jdbc')
                    exclude(group: 'org.springframework', module: 'spring-tx')
                    force = true
                }
        ],
        infinispan       : [
                dependencies.create("org.infinispan:infinispan-cachestore-remote:$infinispanVersion") {
                    exclude(group: 'com.google.guava', module: 'guava')
                    exclude(group: 'org.iq80.leveldb', module: 'leveldb-api')
                    exclude(group: 'org.fusesource.leveldbjni', module: 'leveldbjni')
                    exclude(group: 'org.jboss.logging', module: 'jboss-logging')
                    force = true
                },
                dependencies.create("org.infinispan:infinispan-commons:$infinispanVersion") {
                    exclude(group: 'com.google.guava', module: 'guava')
                    exclude(group: 'org.jboss.logging', module: 'jboss-logging')
                    force = true
                },
                dependencies.create("org.infinispan:infinispan-core:$infinispanVersion") {
                    exclude(group: 'com.google.guava', module: 'guava')
                    exclude(group: 'org.jboss.logging', module: 'jboss-logging')
                    force = true
                },
                dependencies.create("org.infinispan:infinispan-embedded:$infinispanVersion") {
                    exclude(group: 'com.google.guava', module: 'guava')
                    exclude(group: 'org.iq80.leveldb', module: 'leveldb-api')
                    exclude(group: 'org.fusesource.leveldbjni', module: 'leveldbjni')
                    exclude(group: 'org.jboss.logging', module: 'jboss-logging')
                    force = true
                }
        ],
        inspektr         : [
                dependencies.create("org.jasig.inspektr:inspektr-aspects:$inspektrVersion") {
                    exclude(group: 'javax.validation', module: 'validation-api')
                    exclude(group: 'org.aspectj', module: 'aspectjrt')
                    exclude(group: 'org.slf4j', module: 'slf4j-api')
                    force = true
                },
                dependencies.create("org.jasig.inspektr:inspektr-audit:$inspektrVersion") {
                    exclude(group: 'org.slf4j', module: 'slf4j-api')
                    exclude(group: 'javax.validation', module: 'validation-api')
                    exclude(group: 'org.aspectj', module: 'aspectjrt')
                    force = true
                },
                dependencies.create("org.jasig.inspektr:inspektr-support-spring:$inspektrVersion") {
                    exclude(group: 'org.slf4j', module: 'slf4j-api')
                    exclude(group: 'javax.validation', module: 'validation-api')
                    exclude(group: 'org.springframework', module: 'spring-web')
                    exclude(group: 'org.springframework', module: 'spring-webmvc')
                    exclude(group: 'org.springframework', module: 'spring-tx')
                    exclude(group: 'org.springframework', module: 'spring-beans')
                    exclude(group: 'org.springframework', module: 'spring-jdbc')
                    exclude(group: 'org.aspectj', module: 'aspectjrt')
                    exclude(group: 'javax.validation', module: 'validation-api')
                    force = true
                }
        ],
        javax            : [
                "javax.el:javax.el-api:$javaxElVersion",
                "javax.servlet:javax.servlet-api:$javaxSevletVersion",
        ],
        javaximpl        : [
                dependencies.create("org.glassfish.web:javax.el:$javaxElImplVersion") {
                    exclude(group: 'javax.el', module: 'javax.el-api')
                    force = true
                },
                "javax.servlet:jstl:$javaxJstlVersion",
                "javax.transaction:jta:$jtaVersion"
        ],
        jackson          : [
            "com.fasterxml.jackson.core:jackson-databind:$jacksonDatabindVersion",
             dependencies.create("com.fasterxml.jackson.datatype:jackson-datatype-guava:$jacksonDatabindVersion") {
                    exclude(group: 'com.google.guava', module: 'guava')
                    force = true
            }
        ],
        couchbase        : "com.couchbase.client:java-client:$couchbaseVersion",

        jcifs            : [
                "jcifs:jcifs:$jcifsVersion",
                "org.samba.jcifs:jcifs-ext:$jcifsExtVersion",
        ],
        jdom             : dependencies.create("jdom:jdom:$jdomVersion") {
            exclude(group: 'xml-apis', module: 'xml-apis')
            force = true
        },
        jodatime         : "joda-time:joda-time:$jodaTimeVersion",
        jose4j           : dependencies.create("org.bitbucket.b_c:jose4j:$jose4jVersion") {
            exclude(group: 'org.slf4j', module: 'slf4j-api')
            force = true
        },
        jradius          : [
                dependencies.create("com.github.coova:jradius:$jradiusVersion") {
<<<<<<< HEAD
                    exclude(module: 'commons-logging')
                    exclude(module: 'log4j')
                    exclude(module: 'slf4j-api')
                    exclude(module: 'commons-collections')
                    exclude(module: 'commons-beanutils')
                    exclude(module: 'bcprov-jdk15')
                    exclude(module: 'slf4j-log4j12')
                    exclude(module: 'spring-beans')
                    exclude(module: 'spring-context')
                    exclude(module: 'spring-context-support')
                    exclude(module: 'spring-core')
                    exclude(module: 'commons-lang')
=======
                    exclude(group: 'commons-logging', module: 'commons-logging')
                    exclude(group: 'log4j', module: 'log4j')
                    exclude(group: 'org.slf4j', module: 'slf4j-api')
                    exclude(group: 'commons-collections', module: 'commons-collections')
                    exclude(group: 'commons-beanutils', module: 'commons-beanutils')
                    exclude(group: 'org.bouncycastle', module: 'bcprov-jdk15')
                    exclude(group: 'org.slf4j', module: 'slf4j-log4j12')
                    exclude(group: 'org.springframework', module: 'spring-beans')
                    exclude(group: 'org.springframework', module: 'spring-context')
                    exclude(group: 'org.springframework', module: 'spring-context-support')
                    exclude(group: 'org.springframework', module: 'spring-core')
>>>>>>> d7d427a5
                    force = true
                },
                "gnu.getopt:java-getopt:1.0.13"
        ],
        tests            : [
                dependencies.create("org.mockito:mockito-core:$mockitoVersion") {
                    exclude(group: 'org.hamcrest', module: 'hamcrest-core')
                    force = true
                },
                "junit:junit:$junitVersion",
                dependencies.create("com.unboundid:unboundid-ldapsdk:$unboundidVersion") {
                    exclude(group: 'org.slf4j', module: 'slf4j-api')
                    force = true
                },
                dependencies.create("org.ldaptive:ldaptive-unboundid:$ldaptiveVersion") {
                    exclude(group: 'org.slf4j', module: 'slf4j-api')
                    exclude(group: 'com.unboundid', module: 'unboundid-ldapsdk')
                    force = true
                },
                dependencies.create("com.github.fakemongo:fongo:$fongoVersion") {
                    exclude(group: 'com.fasterxml.jackson.core', module: 'jackson-databind')
                    exclude(group: 'com.fasterxml.jackson.core', module: 'jackson-core')
                    force = true
                },
                dependencies.create("de.flapdoodle.embed:de.flapdoodle.embed.memcached:$memcachedEmbeddedVersion") {
                    exclude(group: 'org.apache.commons', module: 'commons-lang3')
                    exclude(group: 'net.spy', module: 'spymemcached')
                    exclude(group: 'org.slf4j', module: 'slf4j-api')
                    force = true
                },
                "org.hsqldb:hsqldb:$hsqlVersion",
                "org.skyscreamer:jsonassert:$jsonassertVersion",
                "org.springframework:spring-test:$springVersion"
        ],
        memcached        : [
                "net.spy:spymemcached:$spymemcachedVersion",
                dependencies.create("com.esotericsoftware:kryo:$kryoVersion") {
                    exclude(group: 'net.spy', module: 'spymemcached')
                    force = true
                },
                dependencies.create("de.javakaffee:kryo-serializers:$kryoSerializersVersion") {
                    exclude(group: 'com.esotericsoftware.kryo', module: 'kryo')
                    force = true
                }

        ],
        ldaptive         : [
                dependencies.create("org.ldaptive:ldaptive:$ldaptiveVersion") {
                    exclude(group: 'org.slf4j', module: 'slf4j-api')
                    force = true
                },
                dependencies.create("org.ldaptive:ldaptive-beans:$ldaptiveVersion") {
                    exclude(group: 'org.slf4j', module: 'slf4j-api')
                    force = true
                }
        ],
        log4j            : [
                "org.apache.logging.log4j:log4j-api:$log4jVersion",
                "org.apache.logging.log4j:log4j-core:$log4jVersion",
                "org.apache.logging.log4j:log4j-jcl:$log4jVersion",
                dependencies.create("org.apache.logging.log4j:log4j-slf4j-impl:$log4jVersion") {
                    exclude(group: 'org.slf4j', module: 'slf4j-api')
                    force = true
                },
                "org.apache.logging.log4j:log4j-web:$log4jVersion",
                "org.slf4j:slf4j-api:$slf4jVersion",
                "org.slf4j:jul-to-slf4j:$slf4jVersion",
                "com.lmax:disruptor:$disruptorVersion"
        ],
        metrics          : [
                dependencies.create("io.dropwizard.metrics:metrics-annotation:$dropwizardMetricsVersion") {
                    exclude(group: 'org.slf4j', module: 'slf4j-api')
                    force = true
                },
                dependencies.create("io.dropwizard.metrics:metrics-core:$dropwizardMetricsVersion") {
                    exclude(group: 'org.slf4j', module: 'slf4j-api')
                    force = true
                },
                dependencies.create("io.dropwizard.metrics:metrics-jvm:$dropwizardMetricsVersion") {
                    exclude(group: 'org.slf4j', module: 'slf4j-api')
                    force = true
                },
                dependencies.create("io.dropwizard.metrics:metrics-servlets:$dropwizardMetricsVersion") {
                    exclude(group: 'org.slf4j', module: 'slf4j-api')
                    exclude(group: 'com.fasterxml.jackson.core', module: 'jackson-databind')
                },
                dependencies.create("com.ryantenney.metrics:metrics-spring:$dropwizardMetricsVersion") {
                    exclude(group: 'org.slf4j', module: 'slf4j-api')
                    exclude(group: 'org.springframework', module: 'spring-core')
                    exclude(group: 'org.springframework', module: 'spring-beans')
                    exclude(group: 'org.springframework', module: 'spring-context-support')
                    exclude(group: 'org.springframework', module: 'spring-aop')
                    force = true
                }
        ],
        mongo            : "org.mongodb:mongo-java-driver:$mongoDriverVersion",
        openid4java      : dependencies.create("org.openid4java:openid4java:$openidVersion") {
            exclude(group: 'xerces', module: 'xercesImpl')
            exclude(group: 'org.apache.httpcomponents', module: 'httpclient')
            exclude(group: 'commons-logging', module: 'commons-logging')
            force = true
        },
        opensaml         : [
                dependencies.create("org.opensaml:opensaml-core:$opensamlVersion") {
                    exclude(group: 'org.bouncycastle', module: 'bcprov-jdk15on')
                    exclude(group: 'joda-time', module: 'joda-time')
                    exclude(group: 'org.slf4j', module: 'slf4j-api')
                    exclude(group: 'org.springframework', module: 'spring-beans')
                    exclude(group: 'org.springframework', module: 'spring-core')
                    exclude(group: 'org.apache.httpcomponents', module: 'httpclient')
                    exclude(group: 'com.google.guava', module: 'guava')
                    force = true
                },
                dependencies.create("org.opensaml:opensaml-saml-api:$opensamlVersion") {
                    exclude(group: 'org.bouncycastle', module: 'bcprov-jdk15on')
                    exclude(group: 'joda-time', module: 'joda-time')
                    exclude(group: 'org.slf4j', module: 'slf4j-api')
                    exclude(group: 'org.springframework', module: 'spring-beans')
                    exclude(group: 'org.springframework', module: 'spring-core')
                    exclude(group: 'org.apache.httpcomponents', module: 'httpclient')
                    exclude(group: 'com.google.guava', module: 'guava')
                    force = true
                },
                dependencies.create("org.opensaml:opensaml-security-api:$opensamlVersion") {
                    exclude(group: 'org.bouncycastle', module: 'bcprov-jdk15on')
                    exclude(group: 'joda-time', module: 'joda-time')
                    exclude(group: 'org.slf4j', module: 'slf4j-api')
                    exclude(group: 'org.springframework', module: 'spring-beans')
                    exclude(group: 'org.springframework', module: 'spring-core')
                    exclude(group: 'org.apache.httpcomponents', module: 'httpclient')
                    exclude(group: 'com.google.guava', module: 'guava')
                    force = true
                },
                dependencies.create("org.opensaml:opensaml-soap-api:$opensamlVersion") {
                    exclude(group: 'org.bouncycastle', module: 'bcprov-jdk15on')
                    exclude(group: 'joda-time', module: 'joda-time')
                    exclude(group: 'org.slf4j', module: 'slf4j-api')
                    exclude(group: 'org.springframework', module: 'spring-beans')
                    exclude(group: 'org.springframework', module: 'spring-core')
                    exclude(group: 'org.apache.httpcomponents', module: 'httpclient')
                    exclude(group: 'com.google.guava', module: 'guava')
                    force = true
                },
                dependencies.create("org.opensaml:opensaml-messaging-impl:$opensamlVersion") {
                    exclude(group: 'org.bouncycastle', module: 'bcprov-jdk15on')
                    exclude(group: 'joda-time', module: 'joda-time')
                    exclude(group: 'org.slf4j', module: 'slf4j-api')
                    exclude(group: 'org.springframework', module: 'spring-beans')
                    exclude(group: 'org.springframework', module: 'spring-core')
                    exclude(group: 'org.apache.httpcomponents', module: 'httpclient')
                    exclude(group: 'com.google.guava', module: 'guava')
                    force = true
                },
                dependencies.create("org.opensaml:opensaml-profile-impl:$opensamlVersion") {
                    exclude(group: 'org.bouncycastle', module: 'bcprov-jdk15on')
                    exclude(group: 'joda-time', module: 'joda-time')
                    exclude(group: 'org.slf4j', module: 'slf4j-api')
                    exclude(group: 'org.springframework', module: 'spring-beans')
                    exclude(group: 'org.springframework', module: 'spring-core')
                    exclude(group: 'org.apache.httpcomponents', module: 'httpclient')
                    exclude(group: 'com.google.guava', module: 'guava')
                    force = true
                }
        ],
        pac4j            : [
                dependencies.create("org.pac4j:pac4j-cas:$pac4jVersion") {
                    exclude(group: 'org.slf4j', module: 'slf4j-api')
                    exclude(group: 'joda-time', module: 'joda-time')
                    exclude(group: 'org.slf4j', module: 'jcl-over-slf4j')
                    force = true
                },
                dependencies.create("org.pac4j:pac4j-config:$pac4jVersion") {
                    exclude(group: 'org.apache.commons', module: 'commons-lang3')
                    exclude(group: 'org.slf4j', module: 'slf4j-api')
                    exclude(group: 'joda-time', module: 'joda-time')
                    exclude(group: 'org.springframework', module: 'spring-core')
                    exclude(group: 'org.slf4j', module: 'jcl-over-slf4j')
                    exclude(group: 'com.fasterxml.jackson.core', module: 'jackson-databind')
                    exclude(group: 'com.google.guava', module: 'guava')
                    exclude(group: 'org.cryptacular', module: 'cryptacular')
                    exclude(group: 'org.bouncycastle', module: 'bcprov-jdk15on')
                    exclude(group: 'commons-codec', module: 'commons-codec')
                    exclude(group: 'org.apache.httpcomponents', module: 'httpclient')
                    exclude(group: 'org.apache.httpcomponents', module: 'httpclient-cache')
                    exclude(group: 'commons-httpclient', module: 'commons-httpclient')
                    exclude(group: 'net.minidev', module: 'json-smart')
                    exclude(group: 'org.opensaml', module: 'opensaml-core')
                    exclude(group: 'org.opensaml', module: 'opensaml-saml-impl')
                    exclude(group: 'org.opensaml', module: 'opensaml-saml-api')
                    exclude(group: 'org.opensaml', module: 'opensaml-xmlsec-api')
                    exclude(group: 'org.opensaml', module: 'opensaml-security-impl')
                    exclude(group: 'org.opensaml', module: 'opensaml-profile-api')
                    exclude(group: 'org.opensaml', module: 'opensaml-profile-impl')
                    exclude(group: 'org.opensaml', module: 'opensaml-soap-api')
                    exclude(group: 'org.opensaml', module: 'opensaml-messaging-api')
                    exclude(group: 'org.opensaml', module: 'opensaml-messaging-impl')
                    exclude(group: 'org.opensaml', module: 'opensaml-xmlsec-impl')
                    exclude(group: 'org.opensaml', module: 'opensaml-security-api')
                    exclude(group: 'org.springframework', module: 'spring-expression')
                    exclude(group: 'net.shibboleth.ext', module: 'spring-extensions')
                    exclude(group: 'net.shibboleth.utilities', module: 'java-support')
                    exclude(group: 'xml-apis', module: 'xml-apis')
                    exclude(group: 'com.nimbusds', module: 'nimbus-jose-jwt')
                    exclude(group: 'org.opensaml', module: 'xmltooling')
                    force = true
                },
                dependencies.create("org.pac4j:pac4j-core:$pac4jVersion") {
                    exclude(group: 'org.slf4j', module: 'slf4j-api')
                    exclude(group: 'joda-time', module: 'joda-time')
                    force = true
                },
                dependencies.create("org.pac4j:pac4j-http:$pac4jVersion") {
                    exclude(group: 'org.apache.commons', module: 'commons-lang3')
                    exclude(group: 'org.slf4j', module: 'slf4j-api')
                    exclude(group: 'joda-time', module: 'joda-time')
                    exclude(group: 'org.slf4j', module: 'jcl-over-slf4j')
                    force = true
                },
                dependencies.create("org.pac4j:pac4j-jwt:$pac4jVersion") {
                    exclude(group: 'org.slf4j', module: 'slf4j-api')
                    exclude(group: 'org.slf4j', module: 'jcl-over-slf4j')
                    exclude(group: 'org.bouncycastle', module: 'bcprov-jdk15on')
                    force = true
                },
                dependencies.create("org.pac4j:pac4j-oidc:$pac4jVersion") {
                    exclude(group: 'org.slf4j', module: 'slf4j-api')
                    exclude(group: 'org.slf4j', module: 'jcl-over-slf4j')
                    exclude(group: 'com.nimbusds', module: 'nimbus-jose-jwt')
                    exclude(group: 'net.minidev', module: 'json-smart')
                    force = true
                },
                dependencies.create("org.pac4j:pac4j-mongo:$pac4jVersion") {
                    exclude(group: 'org.apache.commons', module: 'commons-lang3')
                    exclude(group: 'org.slf4j', module: 'jcl-over-slf4j')
                    exclude(group: 'org.slf4j', module: 'slf4j-api')
                    exclude(group: 'joda-time', module: 'joda-time')
                    exclude(group: 'org.mongodb', module: 'mongo-java-driver')
                    force = true
                },
                dependencies.create("org.pac4j:pac4j-oauth:$pac4jVersion") {
                    exclude(group: 'org.apache.commons', module: 'commons-lang3')
                    exclude(group: 'org.slf4j', module: 'slf4j-api')
                    exclude(group: 'org.slf4j', module: 'jcl-over-slf4j')
                    exclude(group: 'joda-time', module: 'joda-time')
                    exclude(group: 'com.fasterxml.jackson.core', module: 'jackson-databind')
                    force = true
                },
                dependencies.create("org.pac4j:pac4j-saml:$pac4jVersion") {
                    exclude(group: 'org.apache.commons', module: 'commons-lang3')
                    exclude(group: 'org.slf4j', module: 'jcl-over-slf4j')
                    exclude(group: 'org.slf4j', module: 'slf4j-api')
                    exclude(group: 'joda-time', module: 'joda-time')
                    exclude(group: 'xml-apis', module: 'xml-apis')
                    exclude(group: 'com.google.guava', module: 'guava')
                    exclude(group: 'org.springframework', module: 'spring-core')
                    exclude(group: 'org.cryptacular', module: 'cryptacular')
                    exclude(group: 'commons-codec', module: 'commons-codec')
                    exclude(group: 'org.apache.httpcomponents', module: 'httpclient')
                    exclude(group: 'org.apache.httpcomponents', module: 'httpclient-cache')
                    exclude(group: 'commons-httpclient', module: 'commons-httpclient')
                    exclude(group: 'org.bouncycastle', module: 'bcprov-jdk15on')
                    exclude(group: 'org.opensaml', module: 'opensaml-core')
                    exclude(group: 'net.shibboleth.utilities', module: 'java-support')
                    exclude(group: 'org.opensaml', module: 'opensaml-saml-impl')
                    exclude(group: 'org.opensaml', module: 'opensaml-xmlsec-api')
                    exclude(group: 'org.opensaml', module: 'opensaml-security-impl')
                    exclude(group: 'org.opensaml', module: 'opensaml-profile-api')
                    exclude(group: 'org.opensaml', module: 'opensaml-profile-impl')
                    exclude(group: 'org.opensaml', module: 'opensaml-soap-api')
                    exclude(group: 'org.opensaml', module: 'opensaml-security-api')
                    exclude(group: 'org.opensaml', module: 'opensaml-messaging-api')
                    exclude(group: 'org.opensaml', module: 'opensaml-messaging-impl')
                    exclude(group: 'org.opensaml', module: 'opensaml-xmlsec-impl')
                    exclude(group: 'org.springframework', module: 'spring-expression')
                    exclude(group: 'net.shibboleth.ext', module: 'spring-extensions')
                    exclude(group: 'org.opensaml', module: 'opensaml-saml-api')
                    exclude(group: 'xml-apis', module: 'xml-apis')
                    exclude(group: 'org.opensaml', module: 'xmltooling')
                    force = true
                },
                dependencies.create("org.pac4j:pac4j-stormpath:$pac4jVersion") {
                    exclude(group: 'org.apache.commons', module: 'commons-lang3')
                    exclude(group: 'org.slf4j', module: 'slf4j-api')
                    exclude(group: 'joda-time', module: 'joda-time')
                    exclude(group: 'org.slf4j', module: 'jcl-over-slf4j')
                    exclude(group: 'commons-codec', module: 'commons-codec')
                    exclude(group: 'org.apache.httpcomponents', module: 'httpclient')
                    force = true
                },
                dependencies.create("org.pac4j:spring-webmvc-pac4j:$springWebmvcPac4jVersion") {
                    exclude(group: 'org.springframework', module: 'spring-webmvc')
                    exclude(group: 'org.springframework', module: 'spring-core')
                    exclude(group: 'org.slf4j', module: 'slf4j-api')
                    exclude(group: 'org.pac4j', module: 'pac4j-core')
                    exclude(group: 'joda-time', module: 'joda-time')
                    exclude(group: 'org.slf4j', module: 'jcl-over-slf4j')
                    force = true
                }

        ],
        persondirectory  : dependencies.create("org.jasig.service.persondir:person-directory-impl:$personDirectoryVersion") {
            exclude(group: 'commons-logging', module: 'commons-logging')
            exclude(group: 'org.slf4j', module: 'slf4j-api')
            exclude(group: 'org.apache.commons', module: 'commons-lang3')
            exclude(group: 'org.apache.commons', module: 'commons-collections4')
            exclude(group: 'org.springframework', module: 'spring-beans')
            exclude(group: 'org.ldaptive', module: 'ldaptive')
            exclude(group: 'org.springframework', module: 'spring-context')
            exclude(group: 'org.springframework', module: 'spring-core')
            exclude(group: 'org.springframework', module: 'spring-tx')
            exclude(group: 'com.google.guava', module: 'guava')
            force = true
        },
        quartz           : dependencies.create("org.quartz-scheduler:quartz:$quartzVersion") {
            exclude(group: 'org.slf4j', module: 'slf4j-api')
            exclude(group: 'c3p0', module: 'c3p0')
            force = true
        },
        shiro            : dependencies.create("org.apache.shiro:shiro-core:$shiroVersion") {
            exclude(group: 'org.slf4j', module: 'slf4j-api')
            force = true
        },
        spring           : [
                "org.springframework:spring-aop:$springVersion",
                "org.springframework:spring-beans:$springVersion",
                dependencies.create("org.springframework.webflow:spring-binding:$springWebflowVersion") {
                    exclude(group: 'commons-logging', module: 'commons-logging')
                    exclude(group: 'org.springframework', module: 'spring-context')
                    exclude(group: 'org.springframework', module: 'spring-web')
                    exclude(group: 'org.springframework', module: 'spring-beans')
                    exclude(group: 'org.springframework', module: 'spring-core')
                    exclude(group: 'org.springframework', module: 'spring-expression')
                    exclude(group: 'org.springframework', module: 'spring-webmvc')
                    exclude(group: 'org.slf4j', module: 'slf4j-api')
                    force = true
                },
                "org.springframework:spring-context:$springVersion",
                "org.springframework:spring-context-support:$springVersion",
                dependencies.create("org.springframework:spring-core:$springVersion") {
                    exclude(group: 'commons-logging', module: 'commons-logging')
                    force = true
                },
                dependencies.create("org.springframework.data:spring-data-mongodb:$springDataMongoDbVersion") {
                    exclude(group: 'commons-logging', module: 'commons-logging')
                    exclude(group: 'org.springframework', module: 'spring-context')
                    exclude(group: 'org.springframework', module: 'spring-web')
                    exclude(group: 'org.springframework', module: 'spring-beans')
                    exclude(group: 'org.springframework', module: 'spring-core')
                    exclude(group: 'org.springframework', module: 'spring-expression')
                    exclude(group: 'org.springframework', module: 'spring-webmvc')
                    exclude(group: 'org.springframework', module: 'spring-tx')
                    exclude(group: 'org.mongodb', module: 'mongo-java-driver')
                    force = true
                },
                "org.springframework:spring-expression:$springVersion",
                "org.springframework:spring-jdbc:$springVersion",
                "org.springframework:spring-orm:$springVersion",
                "org.springframework:spring-tx:$springVersion",
                "org.springframework:spring-web:$springVersion",
                dependencies.create("org.springframework.webflow:spring-webflow:$springWebflowVersion") {
                    exclude(group: 'commons-logging', module: 'commons-logging')
                    exclude(group: 'org.springframework', module: 'spring-context')
                    exclude(group: 'org.springframework', module: 'spring-web')
                    exclude(group: 'org.springframework', module: 'spring-beans')
                    exclude(group: 'org.springframework', module: 'spring-core')
                    exclude(group: 'org.springframework', module: 'spring-expression')
                    exclude(group: 'org.springframework', module: 'spring-webmvc')
                    force = true
                },
                dependencies.create("org.jasig:spring-webflow-client-repo:$springWebflowClientVersion") {
                    exclude(group: 'log4j', module: 'log4j')
                    exclude(group: 'org.slf4j', module: 'slf4j-api')
                    exclude(group: 'org.slf4j', module: 'slf4j-log4j12')
                    exclude(group: 'org.springframework.webflow', module: 'spring-webflow')
                    exclude(group: 'commons-codec', module: 'commons-codec')
                    exclude(group: 'org.springframework', module: 'spring-core')
                    exclude(group: 'org.springframework', module: 'spring-beans')
                    exclude(group: 'org.bouncycastle', module: 'bcprov-jdk15on')
                    exclude(group: 'org.slf4j', module: 'jcl-over-slf4j')
                    exclude(group: 'org.cryptacular', module: 'cryptacular')
                    exclude(group: 'org.bouncycastle', module: 'bcprov-jdk15on')
                    force = true
                },
                "org.springframework:spring-webmvc:$springVersion"
        ],
        validationapi    : "javax.validation:validation-api:$javaxValidationVersion",
        xmlapis          : "xml-apis:xml-apis:$xmlapisVersion",
        yubicoapi        : dependencies.create("com.yubico:yubico-validation-client2:$yubicoVersion") {
            exclude(group: 'org.slf4j', module: 'slf4j-api')
            exclude(group: 'commons-codec', module: 'commons-codec')
            force = true
        },
        duojava : [
                dependencies.create("net.unicon.iam:duo-java:$duoVersion") {
                    exclude(module: 'slf4j-api')
                    force = true
                }
        ]
]


buildscript {
    repositories {
        mavenLocal()
        jcenter()
        maven {
            url "https://maven.eveoh.nl/content/repositories/releases"
        }
        maven { url "https://plugins.gradle.org/m2/" }
    }

    dependencies {
        classpath "org.akhikhl.gretty:gretty:1.2.4"
        classpath "nl.eveoh:gradle-aspectj:1.6"
    }
}

allprojects {
    apply plugin: "idea"
    apply plugin: "eclipse"
    apply plugin: "maven"
    apply plugin: "signing"

    afterEvaluate { project ->
        def grettyResolutionStrategy = { DependencyResolveDetails details ->
            if (details.requested.group == 'org.ow2.asm') {
                details.useVersion('5.0.3')
            }
            if (details.requested.group == 'org.glassfish' && details.requested.name == 'javax.el') {
                details.useVersion(javaxElVersion)
            }
        }

        project.configurations {
            grettyRunnerJetty9 {
                resolutionStrategy.eachDependency(grettyResolutionStrategy)
            }    
        }
    }
}

subprojects {
    apply plugin: 'java'
    apply plugin: 'checkstyle'
    apply plugin: 'findbugs'
    apply plugin: 'aspectj'
    apply plugin: 'project-report'
    apply from: rootProject.file("gradle/tasks.gradle")

    ext.libraries = rootProject.ext.libraries;

    repositories {
        mavenLocal()
        mavenCentral()
        jcenter()

        maven { url "https://oss.sonatype.org/content/repositories/snapshots" }
        maven { url "http://repo.maven.apache.org/maven2" }
        maven { url "https://jitpack.io" }
        maven { url "http://developer.jasig.org/repo/content/groups/m2-legacy/" }
        maven { url "https://build.shibboleth.net/nexus/content/repositories/releases" }
        maven { url "http://files.couchbase.com/maven2" }
        maven { url "https://dl.bintray.com/uniconiam/maven"}
    }

    test {
        enabled = !Boolean.getBoolean("skipTests")
        maxParallelForks = 1
        useJUnit()
        scanForTestClasses false
        include '**/*Tests.*'
        exclude '**/*Abstract*.*'
        classpath = it.classpath + files("${projectDir}/src/main/resources") +
                files("${projectDir}/src/test/resources")
        testLogging {
            events "failed", "standardError"
            exceptionFormat "full"
        }

    }

    configurations {
        tests

        provided
        compile.extendsFrom(provided)
    }

    configurations.all {
        resolutionStrategy {
            if (!Boolean.getBoolean("skipVersionConflict")) {
                failOnVersionConflict()
            }
        }
        exclude(group: "cglib", module: "cglib")
        exclude(group: "cglib", module: "cglib-full")
    }

    artifacts {
        tests testJar

        archives sourcesJar
        archives javadocJar
        archives testJar
    }

    signing {
        required = (publishReleases && sonatypeUsername != null && sonatypePassword != null)
        sign configurations.archives
    }

    sourceSets {
        test.resources.srcDirs = ["${projectDir}/src/test/resources", "${projectDir}/src/test/java"]
    }

    javadoc {
        classpath += configurations.provided
    }

    jar {
        manifest {
            attributes("Implementation-Title": project.name,
                    "Implementation-Vendor": project.group,
                    "Created-By": project.group,
                    "Implementation-Date": new Date(),
                    "Implementation-Version": project.version)
        }
    }

    checkstyle {
        configFile new File(rootDir, "checkstyle-rules.xml")
        configProperties = ["checkstyle.suppressions.file": new File(rootDir, "checkstyle-suppressions.xml")]
        ignoreFailures false
        showViolations true
        toolVersion "${checkstyleVersion}"
    }

    checkstyleTest {
        enabled = !Boolean.getBoolean("skipCheckstyle")
    }

    checkstyleMain {
        enabled = !Boolean.getBoolean("skipCheckstyle")
    }

    findbugs {
        toolVersion = "${findbugsVersion}"
        sourceSets = [sourceSets.main]
        ignoreFailures = true
        reportsDir = file("$project.buildDir/findbugsReports")
        effort = "max"
        reportLevel = "high"
        visitors = ["FindSqlInjection", "SwitchFallthrough"]
        omitVisitors = ["FindNonShortCircuit"]
        includeFilter = file("$rootProject.projectDir/findbugs-rules.xml")
    }

    findbugsMain {
        enabled = !Boolean.getBoolean("skipFindbugs")
    }

    findbugsTest {
        enabled = !Boolean.getBoolean("skipFindbugs")
    }

    dependencies {
        compile libraries.aspectj
        compile libraries.validationapi
        compile libraries.log4j
        compile libraries.guava
        compile libraries.commons
        compile libraries.jodatime

        if (!Boolean.getBoolean("skipAspectJ")) {
            compile libraries.inspektr
            aspectpath libraries.inspektr
        }

        if (!Boolean.getBoolean("skipFindbugs")) {
            findbugs libraries.findbugs
            findbugs configurations.findbugsPlugins.dependencies
            findbugsPlugins libraries.findbugscontrib
            findbugsPlugins libraries.findbugssec
        }
        testCompile libraries.tests
        provided libraries.javax
        runtime libraries.javaximpl
    }

    uploadArchives {
        repositories {
            mavenDeployer {
                beforeDeployment { MavenDeployment deployment -> signing.signPom(deployment) }

                if (publishReleases) {
                    repository(url: "https://oss.sonatype.org/service/local/staging/deploy/maven2/") {
                        authentication(userName: sonatypeUsername, password: sonatypePassword);
                    }
                }

                if (publishSnapshots) {
                    snapshotRepository(url: 'https://oss.sonatype.org/content/repositories/snapshots/') {
                        authentication(userName: sonatypeUsername, password: sonatypePassword);
                    }
                }

                pom.project {
                    url "http://www.apereo.org/cas"
                    inceptionYear 2004
                    name project.name
                    description project.name
                    issueManagement {
                        system "Github"
                        url "https://github.com/Jasig/cas/issues"
                    }

                    scm {
                        url 'scm:git@github.com:Jasig/cas.git'
                        connection 'scm:git@github.com:Jasig/cas.git'
                        developerConnection 'scm:git@github.com:Jasig/cas.git'
                    }

                    licenses {
                        license {
                            name 'The Apache Software License, Version 2.0'
                            url 'http://www.apache.org/licenses/LICENSE-2.0.txt'
                            distribution 'repo'
                        }
                    }

                    developers {
                        developer {
                            id 'leleuj'
                            name 'Jérôme Leleu'
                        }
                        developer {
                            id 'apetro'
                            name 'Andrew Petro'
                        }
                        developer {
                            id 'wgthom'
                            name 'William G. Thompson'
                        }
                        developer {
                            id 'serac'
                            name 'Marvin S. Addison'
                        }
                        developer {
                            id 'battags'
                            name 'Scott Battaglia'
                        }
                        developer {
                            id 'mmoayyed'
                            name 'Misagh Moayyed'
                        }
                        developer {
                            id 'robertoschwald'
                            name 'Robert Oschwald'
                        }
                    }

                    contributors {
                        contributor {
                            name "Adam Rybicki"
                            email "arybicki@unicon.net"
                        }
                        contributor {
                            name "Andrew Tillinghast"
                            email "atilling@conncoll.edu"
                        }
                        contributor {
                            name "Arnaud Lesueur"
                            email "arnaud.lesueur@gmail.com"
                        }
                        contributor {
                            name "Daniel Frett"
                            email "daniel.frett@ccci.org"
                        }
                        contributor {
                            name "Dmitriy Kopylenko"
                            email "dima767@gmail.com"
                        }
                        contributor {
                            name "Drew Mazurek"
                            email "dmazurek@unicon.net"
                        }
                        contributor {
                            name "Eric Dalquist"
                            email "eric.dalquist@doit.wisc.edu"
                        }
                        contributor {
                            name "Eric Pierce"
                            email "epierce@usf.edu"
                        }
                        contributor {
                            name "Frederic Esnault"
                            email "esnault.frederic@gmail.com"
                        }
                        contributor {
                            name "Howard Gilbert"
                            email "Howard.Gilbert@yale.edu"
                        }
                        contributor {
                            name "Jan Van der Velpen"
                            email "velpi@industria.be"
                        }
                        contributor {
                            name "John Martin"
                            email "jmartin@unicon.net"
                        }
                        contributor {
                            name "MarcAntoine Garrigue"
                            email "marc.antoine.garrigue@gmail.com"
                        }
                        contributor {
                            name "Mihir Patel"
                            email "exploremihir@gmail.com"
                        }
                        contributor {
                            name "Fredrik Jönsson"
                            email "fjo@kth.se"
                        }
                    }

                    mailingLists {
                        mailingList {
                            name "cas-user"
                            subscribe "https://groups.google.com/a/apereo.org/forum/#!forum/cas-user"
                            unsubscribe "https://groups.google.com/a/apereo.org/forum/#!forum/cas-user"
                            post "cas-user@apereo.org"
                            archive "https://groups.google.com/forum/#!forum/jasig-cas-user"
                        }
                        mailingList {
                            name "cas-dev"
                            subscribe "https://groups.google.com/a/apereo.org/forum/#!forum/cas-dev"
                            unsubscribe "https://groups.google.com/a/apereo.org/forum/#!forum/cas-dev"
                            post "cas-dev@apereo.org"
                            archive "https://groups.google.com/forum/#!forum/jasig-cas-dev"
                        }
                        mailingList {
                            name "cas-announce"
                            subscribe "https://groups.google.com/a/apereo.org/forum/#!forum/cas-announce"
                            unsubscribe "https://groups.google.com/a/apereo.org/forum/#!forum/cas-announce"
                            post "cas-announce@apereo.org"
                            archive "https://groups.google.com/a/apereo.org/forum/#!forum/cas-announce"
                        }
                    }

                    repositories {
                        repository {
                            id "shib-release"
                            url "https://build.shibboleth.net/nexus/content/repositories/releases"
                            releases {
                                enabled true
                            }
                       }
                       repository {
                            id "jitpack"
                            url "https://jitpack.io"
                            releases {
                                enabled true
                            }
                       }  
                       repository {
                            id "jasig-legacy"
                            url "http://developer.jasig.org/repo/content/groups/m2-legacy"
                            releases {
                                enabled true
                            }
                       }  
                       repository {
                            id "couchbase"
                            url "http://files.couchbase.com/maven2/"
                            releases {
                                enabled true
                            }
                       }
                       repository {
                            id "uniconiam"
                            url "https://dl.bintray.com/uniconiam/maven"
                            releases {
                                enabled true
                            }
                        }
                    }

                }
            }
        }

    }

}

/**
 * Aggregate all javadocs into a single directory
 **/
task javadoc(type: Javadoc) {
    source subprojects.collect { project -> project.sourceSets.main.allJava }
    destinationDir = new File(buildDir, 'javadoc')
    classpath = files(subprojects.collect { project -> project.sourceSets.main.compileClasspath })
}<|MERGE_RESOLUTION|>--- conflicted
+++ resolved
@@ -372,20 +372,6 @@
         },
         jradius          : [
                 dependencies.create("com.github.coova:jradius:$jradiusVersion") {
-<<<<<<< HEAD
-                    exclude(module: 'commons-logging')
-                    exclude(module: 'log4j')
-                    exclude(module: 'slf4j-api')
-                    exclude(module: 'commons-collections')
-                    exclude(module: 'commons-beanutils')
-                    exclude(module: 'bcprov-jdk15')
-                    exclude(module: 'slf4j-log4j12')
-                    exclude(module: 'spring-beans')
-                    exclude(module: 'spring-context')
-                    exclude(module: 'spring-context-support')
-                    exclude(module: 'spring-core')
-                    exclude(module: 'commons-lang')
-=======
                     exclude(group: 'commons-logging', module: 'commons-logging')
                     exclude(group: 'log4j', module: 'log4j')
                     exclude(group: 'org.slf4j', module: 'slf4j-api')
@@ -397,7 +383,7 @@
                     exclude(group: 'org.springframework', module: 'spring-context')
                     exclude(group: 'org.springframework', module: 'spring-context-support')
                     exclude(group: 'org.springframework', module: 'spring-core')
->>>>>>> d7d427a5
+                    exclude(module: 'commons-lang')
                     force = true
                 },
                 "gnu.getopt:java-getopt:1.0.13"
