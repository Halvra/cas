--- conflicted
+++ resolved
@@ -5,12 +5,9 @@
 
 # OpenID Connect Authentication
 
-<<<<<<< HEAD
+Allow CAS to act as an OpenId Connect Provider (OP). 
 
 Support is enabled by including the following dependency in the WAR overlay:
-=======
-Allow CAS to act as an OpenId Connect Provider (OP). Support is enabled by including the following dependency in the WAR overlay:
->>>>>>> f8f4a689
 
 ```xml
 <dependency>
