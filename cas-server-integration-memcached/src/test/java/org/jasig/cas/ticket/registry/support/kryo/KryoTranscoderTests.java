--- conflicted
+++ resolved
@@ -40,7 +40,6 @@
 import org.jasig.cas.authentication.principal.DefaultPrincipalFactory;
 import org.jasig.cas.authentication.principal.PrincipalFactory;
 import org.jasig.cas.authentication.principal.Service;
-import org.jasig.cas.services.RegisteredService;
 import org.jasig.cas.services.RegisteredServiceImpl;
 import org.jasig.cas.ticket.ExpirationPolicy;
 import org.jasig.cas.ticket.ServiceTicket;
@@ -130,11 +129,7 @@
 
         final ServiceTicket ticket = expectedTGT.grantServiceTicket(ST_ID,
                 TestUtils.getService(),
-<<<<<<< HEAD
-                new NeverExpiresExpirationPolicy(), false, TestUtils.getDefaultRegisteredService());
-=======
                 new NeverExpiresExpirationPolicy(), false, true);
->>>>>>> 500a514f
         CachedData result = transcoder.encode(expectedTGT);
         final TicketGrantingTicket resultTicket = (TicketGrantingTicket) transcoder.decode(result);
 
@@ -153,11 +148,7 @@
 
         final Credential userPassCredential = new UsernamePasswordCredential(USERNAME, PASSWORD);
         final TicketGrantingTicket expectedTGT = new MockTicketGrantingTicket(TGT_ID, userPassCredential, this.principalAttributes);
-<<<<<<< HEAD
-        expectedTGT.grantServiceTicket(ST_ID, null, null, false, TestUtils.getDefaultRegisteredService());
-=======
-        expectedTGT.grantServiceTicket(ST_ID, null, null, false, true);
->>>>>>> 500a514f
+        expectedTGT.grantServiceTicket(ST_ID, null, null, false, true);
         assertEquals(expectedTGT, transcoder.decode(transcoder.encode(expectedTGT)));
 
         internalProxyTest("http://localhost");
@@ -169,11 +160,7 @@
         svc.setServiceId("https://some.app.edu");
         final Credential proxyCredential = new HttpBasedServiceCredential(new URL(proxyUrl), svc);
         final TicketGrantingTicket expectedTGT = new MockTicketGrantingTicket(TGT_ID, proxyCredential, this.principalAttributes);
-<<<<<<< HEAD
-        expectedTGT.grantServiceTicket(ST_ID, null, null, false, TestUtils.getDefaultRegisteredService());
-=======
-        expectedTGT.grantServiceTicket(ST_ID, null, null, false, true);
->>>>>>> 500a514f
+        expectedTGT.grantServiceTicket(ST_ID, null, null, false, true);
         assertEquals(expectedTGT, transcoder.decode(transcoder.encode(expectedTGT)));
     }
 
@@ -182,11 +169,7 @@
         final Credential userPassCredential = new UsernamePasswordCredential(USERNAME, PASSWORD);
         final TicketGrantingTicket expectedTGT =
                 new MockTicketGrantingTicket(TGT_ID, userPassCredential, Collections.unmodifiableMap(this.principalAttributes));
-<<<<<<< HEAD
-        expectedTGT.grantServiceTicket(ST_ID, null, null, false, TestUtils.getDefaultRegisteredService());
-=======
-        expectedTGT.grantServiceTicket(ST_ID, null, null, false, true);
->>>>>>> 500a514f
+        expectedTGT.grantServiceTicket(ST_ID, null, null, false, true);
         assertEquals(expectedTGT, transcoder.decode(transcoder.encode(expectedTGT)));
     }
 
@@ -198,11 +181,7 @@
         final Map<String, Object> newAttributes = new HashMap<>();
         newAttributes.put(NICKNAME_KEY, Collections.unmodifiableList(values));
         final TicketGrantingTicket expectedTGT = new MockTicketGrantingTicket(TGT_ID, userPassCredential, newAttributes);
-<<<<<<< HEAD
-        expectedTGT.grantServiceTicket(ST_ID, null, null, false, TestUtils.getDefaultRegisteredService());
-=======
-        expectedTGT.grantServiceTicket(ST_ID, null, null, false, true);
->>>>>>> 500a514f
+        expectedTGT.grantServiceTicket(ST_ID, null, null, false, true);
         assertEquals(expectedTGT, transcoder.decode(transcoder.encode(expectedTGT)));
     }
 
@@ -211,11 +190,7 @@
         final Credential userPassCredential = new UsernamePasswordCredential(USERNAME, PASSWORD);
         final TicketGrantingTicket expectedTGT =
                 new MockTicketGrantingTicket(TGT_ID, userPassCredential, new LinkedHashMap<String, Object>(this.principalAttributes));
-<<<<<<< HEAD
-        expectedTGT.grantServiceTicket(ST_ID, null, null, false, TestUtils.getDefaultRegisteredService());
-=======
-        expectedTGT.grantServiceTicket(ST_ID, null, null, false, true);
->>>>>>> 500a514f
+        expectedTGT.grantServiceTicket(ST_ID, null, null, false, true);
         assertEquals(expectedTGT, transcoder.decode(transcoder.encode(expectedTGT)));
     }
 
@@ -225,11 +200,7 @@
         @SuppressWarnings("unchecked")
         final TicketGrantingTicket expectedTGT =
                 new MockTicketGrantingTicket(TGT_ID, userPassCredential, ListOrderedMap.listOrderedMap(this.principalAttributes));
-<<<<<<< HEAD
-        expectedTGT.grantServiceTicket(ST_ID, null, null, false, TestUtils.getDefaultRegisteredService());
-=======
-        expectedTGT.grantServiceTicket(ST_ID, null, null, false, true);
->>>>>>> 500a514f
+        expectedTGT.grantServiceTicket(ST_ID, null, null, false, true);
         assertEquals(expectedTGT, transcoder.decode(transcoder.encode(expectedTGT)));
     }
 
@@ -241,11 +212,7 @@
         newAttributes.put(NICKNAME_KEY, Collections.unmodifiableSet(values));
         final Credential userPassCredential = new UsernamePasswordCredential(USERNAME, PASSWORD);
         final TicketGrantingTicket expectedTGT = new MockTicketGrantingTicket(TGT_ID, userPassCredential, newAttributes);
-<<<<<<< HEAD
-        expectedTGT.grantServiceTicket(ST_ID, null, null, false, TestUtils.getDefaultRegisteredService());
-=======
-        expectedTGT.grantServiceTicket(ST_ID, null, null, false, true);
->>>>>>> 500a514f
+        expectedTGT.grantServiceTicket(ST_ID, null, null, false, true);
         assertEquals(expectedTGT, transcoder.decode(transcoder.encode(expectedTGT)));
     }
 
@@ -255,11 +222,7 @@
         newAttributes.put(NICKNAME_KEY, Collections.singleton(NICKNAME_VALUE));
         final Credential userPassCredential = new UsernamePasswordCredential(USERNAME, PASSWORD);
         final TicketGrantingTicket expectedTGT = new MockTicketGrantingTicket(TGT_ID, userPassCredential, newAttributes);
-<<<<<<< HEAD
-        expectedTGT.grantServiceTicket(ST_ID, null, null, false, TestUtils.getDefaultRegisteredService());
-=======
-        expectedTGT.grantServiceTicket(ST_ID, null, null, false, true);
->>>>>>> 500a514f
+        expectedTGT.grantServiceTicket(ST_ID, null, null, false, true);
         assertEquals(expectedTGT, transcoder.decode(transcoder.encode(expectedTGT)));
     }
 
@@ -268,11 +231,7 @@
         final Map<String, Object> newAttributes = Collections.singletonMap(NICKNAME_KEY, (Object) NICKNAME_VALUE);
         final Credential userPassCredential = new UsernamePasswordCredential(USERNAME, PASSWORD);
         final TicketGrantingTicket expectedTGT = new MockTicketGrantingTicket(TGT_ID, userPassCredential, newAttributes);
-<<<<<<< HEAD
-        expectedTGT.grantServiceTicket(ST_ID, null, null, false, TestUtils.getDefaultRegisteredService());
-=======
-        expectedTGT.grantServiceTicket(ST_ID, null, null, false, true);
->>>>>>> 500a514f
+        expectedTGT.grantServiceTicket(ST_ID, null, null, false, true);
         assertEquals(expectedTGT, transcoder.decode(transcoder.encode(expectedTGT)));
     }
 
@@ -395,11 +354,7 @@
                 final Service service,
                 final ExpirationPolicy expirationPolicy,
                 final boolean credentialsProvided,
-<<<<<<< HEAD
-                final RegisteredService registeredService) {
-=======
                 final boolean onlyTrackMostRecentSession) {
->>>>>>> 500a514f
             this.usageCount++;
             return new MockServiceTicket(id);
         }
