package org.apereo.cas.util.cipher;

import org.apereo.cas.CipherExecutor;
import org.junit.Test;

import java.security.KeyPair;

import static org.junit.Assert.*;

/**
 * This is {@link RsaKeyPairCipherExecutorTests}.
 *
 * @author Misagh Moayyed
 * @since 5.3.0
 */
public class RsaKeyPairCipherExecutorTests {
    @Test
    public void verifyActionOneWay() {
        final var secretKeyEncryption = "classpath:keys/RSA2048Public.key";
        final var secretKeySigning = "classpath:keys/RSA2048Private.key";
        CipherExecutor cipher = new TicketGrantingCookieCipherExecutor(secretKeyEncryption, secretKeySigning);
        assertNotNull(cipher.encode("TestValue"));

        cipher = new ProtocolTicketCipherExecutor(secretKeyEncryption, secretKeySigning);
        assertNotNull(cipher.encode("TestValue"));
    }

    @Test
    public void verifyRsaKeyPairResource() {
        final var publicKey = "classpath:keys/RSA2048Public.key";
        final var privateKey = "classpath:keys/RSA2048Private.key";
        final CipherExecutor cipher = new RsaKeyPairCipherExecutor(privateKey, publicKey, privateKey, publicKey);
        final var testValue = cipher.encode("TestValue");
        assertNotNull(testValue);
        assertEquals("TestValue", cipher.decode(testValue));
    }

    @Test
    public void verifyRsaKeyPair() {
<<<<<<< HEAD
        final var publicKey = "classpath:keys/RSA2048Public.key";
        final var privateKey = "classpath:keys/RSA2048Private.key";
        final var kp = new KeyPair(RsaKeyPairCipherExecutor.extractPublicKeyFromResource(publicKey),
            RsaKeyPairCipherExecutor.extractPrivateKeyFromResource(privateKey));
=======
        final String publicKey = "classpath:keys/RSA2048Public.key";
        final String privateKey = "classpath:keys/RSA2048Private.key";
        final KeyPair kp = new KeyPair(AbstractCipherExecutor.extractPublicKeyFromResource(publicKey),
            AbstractCipherExecutor.extractPrivateKeyFromResource(privateKey));
>>>>>>> c8748e04
        final CipherExecutor cipher = new RsaKeyPairCipherExecutor(kp, kp);
        final var testValue = cipher.encode("TestValue");
        assertNotNull(testValue);
        assertEquals("TestValue", cipher.decode(testValue));
    }

    @Test
    public void verifyRsaKeyPairSigning() {
<<<<<<< HEAD
        final var publicKey = "classpath:keys/RSA2048Public.key";
        final var privateKey = "classpath:keys/RSA2048Private.key";
        final var kp = new KeyPair(RsaKeyPairCipherExecutor.extractPublicKeyFromResource(publicKey),
            RsaKeyPairCipherExecutor.extractPrivateKeyFromResource(privateKey));
=======
        final String publicKey = "classpath:keys/RSA2048Public.key";
        final String privateKey = "classpath:keys/RSA2048Private.key";
        final KeyPair kp = new KeyPair(AbstractCipherExecutor.extractPublicKeyFromResource(publicKey),
            AbstractCipherExecutor.extractPrivateKeyFromResource(privateKey));
>>>>>>> c8748e04
        final CipherExecutor cipher = new RsaKeyPairCipherExecutor(kp);
        final var testValue = cipher.encode("Value");
        assertEquals("Value", cipher.decode(testValue));
    }

    @Test
    public void verifyRsaKeyPairSigningOnly() {
        final var publicKey = "classpath:keys/RSA2048Public.key";
        final var privateKey = "classpath:keys/RSA2048Private.key";
        final CipherExecutor cipher = new RsaKeyPairCipherExecutor(privateKey, publicKey);
        final var testValue = cipher.encode("TestValue");
        assertNotNull(testValue);
        assertEquals("TestValue", cipher.decode(testValue));
    }

    @Test
    public void verifyRsaKeyPairDoesNothing() {
        final CipherExecutor cipher = new RsaKeyPairCipherExecutor();
        final var testValue = cipher.encode("TestValue");
        assertNotNull(testValue);
        assertEquals("TestValue", cipher.decode(testValue));
    }
}<|MERGE_RESOLUTION|>--- conflicted
+++ resolved
@@ -37,17 +37,10 @@
 
     @Test
     public void verifyRsaKeyPair() {
-<<<<<<< HEAD
         final var publicKey = "classpath:keys/RSA2048Public.key";
         final var privateKey = "classpath:keys/RSA2048Private.key";
-        final var kp = new KeyPair(RsaKeyPairCipherExecutor.extractPublicKeyFromResource(publicKey),
-            RsaKeyPairCipherExecutor.extractPrivateKeyFromResource(privateKey));
-=======
-        final String publicKey = "classpath:keys/RSA2048Public.key";
-        final String privateKey = "classpath:keys/RSA2048Private.key";
         final KeyPair kp = new KeyPair(AbstractCipherExecutor.extractPublicKeyFromResource(publicKey),
             AbstractCipherExecutor.extractPrivateKeyFromResource(privateKey));
->>>>>>> c8748e04
         final CipherExecutor cipher = new RsaKeyPairCipherExecutor(kp, kp);
         final var testValue = cipher.encode("TestValue");
         assertNotNull(testValue);
@@ -56,17 +49,10 @@
 
     @Test
     public void verifyRsaKeyPairSigning() {
-<<<<<<< HEAD
         final var publicKey = "classpath:keys/RSA2048Public.key";
         final var privateKey = "classpath:keys/RSA2048Private.key";
-        final var kp = new KeyPair(RsaKeyPairCipherExecutor.extractPublicKeyFromResource(publicKey),
-            RsaKeyPairCipherExecutor.extractPrivateKeyFromResource(privateKey));
-=======
-        final String publicKey = "classpath:keys/RSA2048Public.key";
-        final String privateKey = "classpath:keys/RSA2048Private.key";
         final KeyPair kp = new KeyPair(AbstractCipherExecutor.extractPublicKeyFromResource(publicKey),
             AbstractCipherExecutor.extractPrivateKeyFromResource(privateKey));
->>>>>>> c8748e04
         final CipherExecutor cipher = new RsaKeyPairCipherExecutor(kp);
         final var testValue = cipher.encode("Value");
         assertEquals("Value", cipher.decode(testValue));
