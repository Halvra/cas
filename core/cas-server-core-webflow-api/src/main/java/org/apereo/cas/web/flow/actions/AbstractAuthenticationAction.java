--- conflicted
+++ resolved
@@ -39,19 +39,10 @@
         final var agent = WebUtils.getHttpServletRequestUserAgentFromRequestContext();
         final var geoLocation = WebUtils.getHttpServletRequestGeoLocationFromRequestContext();
 
-<<<<<<< HEAD
-        if (!adaptiveAuthenticationPolicy.apply(agent, geoLocation)) {
+        if (geoLocation != null && StringUtils.isNotBlank(agent) && !adaptiveAuthenticationPolicy.apply(agent, geoLocation)) {
             final var msg = "Adaptive authentication policy does not allow this request for " + agent + " and " + geoLocation;
-            final Map<String, Throwable> map = CollectionUtils.wrap(
-                UnauthorizedAuthenticationException.class.getSimpleName(),
-                new UnauthorizedAuthenticationException(msg));
+            final Map<String, Throwable> map = CollectionUtils.wrap(UnauthorizedAuthenticationException.class.getSimpleName(), new UnauthorizedAuthenticationException(msg));
             final var error = new AuthenticationException(msg, map, new HashMap<>(0));
-=======
-        if (geoLocation != null && StringUtils.isNotBlank(agent) && !adaptiveAuthenticationPolicy.apply(agent, geoLocation)) {
-            final String msg = "Adaptive authentication policy does not allow this request for " + agent + " and " + geoLocation;
-            final Map<String, Throwable> map = CollectionUtils.wrap(UnauthorizedAuthenticationException.class.getSimpleName(), new UnauthorizedAuthenticationException(msg));
-            final AuthenticationException error = new AuthenticationException(msg, map, new HashMap<>(0));
->>>>>>> 335fb37e
             return new Event(this, CasWebflowConstants.TRANSITION_ID_AUTHENTICATION_FAILURE,
                 new LocalAttributeMap(CasWebflowConstants.TRANSITION_ID_ERROR, error));
         }
