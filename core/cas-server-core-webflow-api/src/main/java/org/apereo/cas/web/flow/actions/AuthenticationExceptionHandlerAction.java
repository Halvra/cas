package org.apereo.cas.web.flow.actions;

import lombok.extern.slf4j.Slf4j;
import org.apereo.cas.authentication.AuthenticationException;
import org.apereo.cas.services.UnauthorizedServiceForPrincipalException;
import org.apereo.cas.ticket.AbstractTicketException;
import org.apereo.cas.web.flow.CasWebflowConstants;
import org.apereo.cas.web.support.WebUtils;
import org.springframework.binding.message.MessageBuilder;
import org.springframework.binding.message.MessageContext;
import org.springframework.webflow.action.AbstractAction;
import org.springframework.webflow.action.EventFactorySupport;
import org.springframework.webflow.execution.Event;
import org.springframework.webflow.execution.RequestContext;

import java.net.URI;
import java.util.Collection;
import java.util.LinkedHashSet;
import java.util.Optional;
import java.util.Set;
import java.util.stream.Collectors;

/**
 * Performs two important error handling functions on an
 * {@link org.apereo.cas.authentication.AuthenticationException} raised from the authentication
 * layer:
 * <ol>
 * <li>Maps handler errors onto message bundle strings for display to user.</li>
 * <li>Determines the next webflow state by comparing handler errors against {@link #errors}
 * in list order. The first entry that matches determines the outcome state, which
 * is the simple class name of the exception.</li>
 * </ol>
 *
 * @author Marvin S. Addison
 * @since 4.0.0
 */
@Slf4j
public class AuthenticationExceptionHandlerAction extends AbstractAction {

    private static final String DEFAULT_MESSAGE_BUNDLE_PREFIX = "authenticationFailure.";
    private static final String UNKNOWN = "UNKNOWN";

    /**
     * Ordered list of error classes that this class knows how to handle.
     */
    private final Set<Class<? extends Throwable>> errors;

    /**
     * String appended to exception class name to create a message bundle key for that particular error.
     */
    private String messageBundlePrefix = DEFAULT_MESSAGE_BUNDLE_PREFIX;

    public AuthenticationExceptionHandlerAction() {
        this(new LinkedHashSet<>());
    }

    public AuthenticationExceptionHandlerAction(final Set<Class<? extends Throwable>> errors) {
        this.errors = errors;
    }

    public Set<Class<? extends Throwable>> getErrors() {
        return new LinkedHashSet<>(this.errors);
    }

    /**
     * Maps an authentication exception onto a state name.
     * Also sets an ERROR severity message in the message context.
     *
     * @param e              Authentication error to handle.
     * @param requestContext the spring  context
     * @return Name of next flow state to transition to or {@value #UNKNOWN}
     */
    public String handle(final Exception e, final RequestContext requestContext) {
        final var messageContext = requestContext.getMessageContext();

        if (e instanceof AuthenticationException) {
            return handleAuthenticationException((AuthenticationException) e, requestContext);
        }

        if (e instanceof AbstractTicketException) {
            return handleAbstractTicketException((AbstractTicketException) e, requestContext);
        }

        LOGGER.trace("Unable to translate errors of the authentication exception [{}]. Returning [{}]", e, UNKNOWN);
        final var messageCode = this.messageBundlePrefix + UNKNOWN;
        messageContext.addMessage(new MessageBuilder().error().code(messageCode).build());
        return UNKNOWN;
    }

    /**
     * Maps an authentication exception onto a state name equal to the simple class name of the handler errors.
     * with highest precedence. Also sets an ERROR severity message in the
     * message context of the form {@code [messageBundlePrefix][exceptionClassSimpleName]}
     * for for the first handler
     * error that is configured. If no match is found, {@value #UNKNOWN} is returned.
     *
     * @param e              Authentication error to handle.
     * @param requestContext the spring context
     * @return Name of next flow state to transition to or {@value #UNKNOWN}
     */
    protected String handleAuthenticationException(final AuthenticationException e, final RequestContext requestContext) {
        if (e.getHandlerErrors().containsKey(UnauthorizedServiceForPrincipalException.class.getSimpleName())) {
            final var url = WebUtils.getUnauthorizedRedirectUrlIntoFlowScope(requestContext);
            if (url != null) {
                LOGGER.warn("Unauthorized service access for principal; CAS will be redirecting to [{}]", url);
                return CasWebflowConstants.STATE_ID_SERVICE_UNAUTHZ_CHECK;
            }
        }

        final Collection<Class> values = e.getHandlerErrors().values().stream().map(Throwable::getClass).collect(Collectors.toList());
        final var handlerErrorName = this.errors
            .stream()
            .filter(values::contains)
            .map(Class::getSimpleName)
            .findFirst()
            .orElseGet(() -> {
                LOGGER.debug("Unable to translate handler errors of the authentication exception [{}]. Returning [{}]", e, UNKNOWN);
                return UNKNOWN;
            });

        final var messageContext = requestContext.getMessageContext();
        final var messageCode = this.messageBundlePrefix + handlerErrorName;
        messageContext.addMessage(new MessageBuilder().error().code(messageCode).build());
        return handlerErrorName;
    }

    /**
     * Maps an {@link AbstractTicketException} onto a state name equal to the simple class name of the exception with
     * highest precedence. Also sets an ERROR severity message in the message context with the error code found in
     * {@link AbstractTicketException#getCode()}. If no match is found,
     * {@value #UNKNOWN} is returned.
     *
     * @param e              Ticket exception to handle.
     * @param requestContext the spring context
     * @return Name of next flow state to transition to or {@value #UNKNOWN}
     */
    protected String handleAbstractTicketException(final AbstractTicketException e, final RequestContext requestContext) {
        final var messageContext = requestContext.getMessageContext();
        final var match = this.errors.stream()
            .filter(c -> c.isInstance(e)).map(Class::getSimpleName)
            .findFirst();

        match.ifPresent(s -> messageContext.addMessage(new MessageBuilder().error().code(e.getCode()).build()));
        return match.orElse(UNKNOWN);
    }

    @Override
    protected Event doExecute(final RequestContext requestContext) {
        final var currentEvent = requestContext.getCurrentEvent();
        LOGGER.debug("Located current event [{}]", currentEvent);

<<<<<<< HEAD
        final var error = currentEvent.getAttributes().get("error", Exception.class);
        LOGGER.debug("Located error attribute [{}] with message [{}] from the current event", error.getClass(), error.getMessage());

        final var event = handle(error, requestContext);
        LOGGER.debug("Final event id resolved from the error is [{}]", event);
=======
        final Exception error = currentEvent.getAttributes().get("error", Exception.class);
        if (error != null) {
            LOGGER.debug("Located error attribute [{}] with message [{}] from the current event", error.getClass(), error.getMessage());

            final String event = handle(error, requestContext);
            LOGGER.debug("Final event id resolved from the error is [{}]", event);
>>>>>>> 7fcd5d62

            return new EventFactorySupport().event(this, event);
        }
        return new EventFactorySupport().event(this, "error");
    }
}<|MERGE_RESOLUTION|>--- conflicted
+++ resolved
@@ -149,20 +149,12 @@
         final var currentEvent = requestContext.getCurrentEvent();
         LOGGER.debug("Located current event [{}]", currentEvent);
 
-<<<<<<< HEAD
         final var error = currentEvent.getAttributes().get("error", Exception.class);
-        LOGGER.debug("Located error attribute [{}] with message [{}] from the current event", error.getClass(), error.getMessage());
-
-        final var event = handle(error, requestContext);
-        LOGGER.debug("Final event id resolved from the error is [{}]", event);
-=======
-        final Exception error = currentEvent.getAttributes().get("error", Exception.class);
         if (error != null) {
             LOGGER.debug("Located error attribute [{}] with message [{}] from the current event", error.getClass(), error.getMessage());
 
-            final String event = handle(error, requestContext);
+            final var event = handle(error, requestContext);
             LOGGER.debug("Final event id resolved from the error is [{}]", event);
->>>>>>> 7fcd5d62
 
             return new EventFactorySupport().event(this, event);
         }
