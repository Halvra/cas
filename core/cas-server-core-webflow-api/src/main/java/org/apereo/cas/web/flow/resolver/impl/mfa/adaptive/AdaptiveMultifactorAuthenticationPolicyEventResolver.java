package org.apereo.cas.web.flow.resolver.impl.mfa.adaptive;

import lombok.extern.slf4j.Slf4j;
import org.apereo.cas.CentralAuthenticationService;
import org.apereo.cas.authentication.Authentication;
import org.apereo.cas.authentication.AuthenticationException;
import org.apereo.cas.authentication.AuthenticationServiceSelectionPlan;
import org.apereo.cas.authentication.AuthenticationSystemSupport;
import org.apereo.cas.authentication.MultifactorAuthenticationUtils;
import org.apereo.cas.authentication.adaptive.geo.GeoLocationRequest;
import org.apereo.cas.authentication.adaptive.geo.GeoLocationResponse;
import org.apereo.cas.authentication.adaptive.geo.GeoLocationService;
import org.apereo.cas.configuration.CasConfigurationProperties;
import org.apereo.cas.services.MultifactorAuthenticationProvider;
import org.apereo.cas.services.MultifactorAuthenticationProviderSelector;
import org.apereo.cas.services.RegisteredService;
import org.apereo.cas.services.ServicesManager;
import org.apereo.cas.ticket.registry.TicketRegistrySupport;
import org.apereo.cas.util.CollectionUtils;
import org.apereo.cas.web.flow.authentication.BaseMultifactorAuthenticationProviderEventResolver;
import org.apereo.cas.web.support.WebUtils;
import org.apereo.inspektr.audit.annotation.Audit;
import org.apereo.inspektr.common.web.ClientInfo;
import org.apereo.inspektr.common.web.ClientInfoHolder;
import org.springframework.web.util.CookieGenerator;
import org.springframework.webflow.execution.Event;
import org.springframework.webflow.execution.RequestContext;

import java.util.Map;
import java.util.Optional;
import java.util.Set;

/**
 * This is {@link AdaptiveMultifactorAuthenticationPolicyEventResolver}.
 *
 * @author Misagh Moayyed
 * @since 5.0.0
 */
@Slf4j
public class AdaptiveMultifactorAuthenticationPolicyEventResolver extends BaseMultifactorAuthenticationProviderEventResolver {
    private final GeoLocationService geoLocationService;
    private final Map<String, String> multifactorMap;

    public AdaptiveMultifactorAuthenticationPolicyEventResolver(final AuthenticationSystemSupport authenticationSystemSupport,
                                                                final CentralAuthenticationService centralAuthenticationService,
                                                                final ServicesManager servicesManager, 
                                                                final TicketRegistrySupport ticketRegistrySupport,
                                                                final CookieGenerator warnCookieGenerator,
                                                                final AuthenticationServiceSelectionPlan authenticationSelectionStrategies,
                                                                final MultifactorAuthenticationProviderSelector selector,
                                                                final CasConfigurationProperties casProperties, 
                                                                final GeoLocationService geoLocationService) {
        super(authenticationSystemSupport, centralAuthenticationService, 
                servicesManager, ticketRegistrySupport, warnCookieGenerator,
                authenticationSelectionStrategies, selector);
        this.multifactorMap = casProperties.getAuthn().getAdaptive().getRequireMultifactor();
        this.geoLocationService = geoLocationService;
    }

    @Override
    public Set<Event> resolveInternal(final RequestContext context) {
        final var service = resolveRegisteredServiceInRequestContext(context);
        final var authentication = WebUtils.getAuthentication(context);

        if (service == null || authentication == null) {
            LOGGER.debug("No service or authentication is available to determine event for principal");
            return null;
        }
        
        if (multifactorMap == null || multifactorMap.isEmpty()) {
            LOGGER.debug("Adaptive authentication is not configured to require multifactor authentication");
            return null;
        }
        
        final var providerMap =
                MultifactorAuthenticationUtils.getAvailableMultifactorAuthenticationProviders(this.applicationContext);
        if (providerMap == null || providerMap.isEmpty()) {
            LOGGER.error("No multifactor authentication providers are available in the application context");
            throw new AuthenticationException();
        }
        
        final var providerFound = checkRequireMultifactorProvidersForRequest(context, service, authentication);
        if (providerFound != null && !providerFound.isEmpty()) {
            LOGGER.warn("Found multifactor authentication providers [{}] required for this authentication event", providerFound);
            return providerFound;
        }
        
        return null;
    }

    private Set<Event> checkRequireMultifactorProvidersForRequest(final RequestContext context, final RegisteredService service,
                                                                  final Authentication authentication) {
        final var clientInfo = ClientInfoHolder.getClientInfo();
        final var clientIp = clientInfo.getClientIpAddress();
        LOGGER.debug("Located client IP address as [{}]", clientIp);

<<<<<<< HEAD
        final var agent = WebUtils.getHttpServletRequestUserAgentFromRequestContext();
        final var providerMap =
=======
        final String agent = WebUtils.getHttpServletRequestUserAgentFromRequestContext(context);
        final Map<String, MultifactorAuthenticationProvider> providerMap =
>>>>>>> 61c473e3
                MultifactorAuthenticationUtils.getAvailableMultifactorAuthenticationProviders(this.applicationContext);
        final var entries = multifactorMap.entrySet();
        for (final Map.Entry entry : entries) {
            final var mfaMethod = entry.getKey().toString();
            final var pattern = entry.getValue().toString();

            final var providerFound = resolveProvider(providerMap, mfaMethod);

            if (!providerFound.isPresent()) {
                LOGGER.error("Adaptive authentication is configured to require [{}] for [{}], yet [{}] is absent in the configuration.",
                            mfaMethod, pattern, mfaMethod);
                throw new AuthenticationException();
            }

            if (checkUserAgentOrClientIp(clientIp, agent, mfaMethod, pattern)) {
                return buildEvent(context, service, authentication, providerFound.get());
            }

            if (checkRequestGeoLocation(context, clientIp, mfaMethod, pattern)) {
                return buildEvent(context, service, authentication, providerFound.get());
            }
        }
        return null;
    }

    private boolean checkRequestGeoLocation(final RequestContext context, final String clientIp, final String mfaMethod, final String pattern) {
        if (this.geoLocationService != null) {
<<<<<<< HEAD
            final var location = WebUtils.getHttpServletRequestGeoLocationFromRequestContext();
            final var loc = this.geoLocationService.locate(clientIp, location);
=======
            final GeoLocationRequest location = WebUtils.getHttpServletRequestGeoLocationFromRequestContext(context);
            final GeoLocationResponse loc = this.geoLocationService.locate(clientIp, location);
>>>>>>> 61c473e3
            if (loc != null) {
                final var address = loc.build();
                if (address.matches(pattern)) {
                    LOGGER.debug("Current address [{}] at [{}] matches the provided pattern [{}] for "
                                    + "adaptive authentication and is required to use [{}]",
                            address, clientIp, pattern, mfaMethod);
                    return true;
                }
            }
        }
        return false;
    }

    private static boolean checkUserAgentOrClientIp(final String clientIp, final String agent, final String mfaMethod, final String pattern) {
        if (agent.matches(pattern) || clientIp.matches(pattern)) {
            LOGGER.debug("Current user agent [{}] at [{}] matches the provided pattern [{}] for "
                         + "adaptive authentication and is required to use [{}]",
                        agent, clientIp, pattern, mfaMethod);
            return true;
        }
        return false;
    }

    private Set<Event> buildEvent(final RequestContext context, final RegisteredService service, 
                                  final Authentication authentication, 
                                  final MultifactorAuthenticationProvider provider) {
        if (provider.isAvailable(service)) {
            LOGGER.debug("Attempting to build an event based on the authentication provider [{}] and service [{}]",
                    provider, service.getName());
            final var event = validateEventIdForMatchingTransitionInContext(provider.getId(), context,
                    buildEventAttributeMap(authentication.getPrincipal(), service, provider));
            return CollectionUtils.wrapSet(event);
        }
        LOGGER.warn("Located multifactor provider [{}], yet the provider cannot be reached or verified", provider);
        return null;
    }

    @Audit(action = "AUTHENTICATION_EVENT", 
            actionResolverName = "AUTHENTICATION_EVENT_ACTION_RESOLVER",
            resourceResolverName = "AUTHENTICATION_EVENT_RESOURCE_RESOLVER")
    @Override
    public Event resolveSingle(final RequestContext context) {
        return super.resolveSingle(context);
    }
}<|MERGE_RESOLUTION|>--- conflicted
+++ resolved
@@ -94,13 +94,8 @@
         final var clientIp = clientInfo.getClientIpAddress();
         LOGGER.debug("Located client IP address as [{}]", clientIp);
 
-<<<<<<< HEAD
-        final var agent = WebUtils.getHttpServletRequestUserAgentFromRequestContext();
+        final var agent = WebUtils.getHttpServletRequestUserAgentFromRequestContext(context);
         final var providerMap =
-=======
-        final String agent = WebUtils.getHttpServletRequestUserAgentFromRequestContext(context);
-        final Map<String, MultifactorAuthenticationProvider> providerMap =
->>>>>>> 61c473e3
                 MultifactorAuthenticationUtils.getAvailableMultifactorAuthenticationProviders(this.applicationContext);
         final var entries = multifactorMap.entrySet();
         for (final Map.Entry entry : entries) {
@@ -128,13 +123,8 @@
 
     private boolean checkRequestGeoLocation(final RequestContext context, final String clientIp, final String mfaMethod, final String pattern) {
         if (this.geoLocationService != null) {
-<<<<<<< HEAD
-            final var location = WebUtils.getHttpServletRequestGeoLocationFromRequestContext();
+            final var location = WebUtils.getHttpServletRequestGeoLocationFromRequestContext(context);
             final var loc = this.geoLocationService.locate(clientIp, location);
-=======
-            final GeoLocationRequest location = WebUtils.getHttpServletRequestGeoLocationFromRequestContext(context);
-            final GeoLocationResponse loc = this.geoLocationService.locate(clientIp, location);
->>>>>>> 61c473e3
             if (loc != null) {
                 final var address = loc.build();
                 if (address.matches(pattern)) {
