package org.apereo.cas.services;

import org.apereo.cas.authentication.principal.Principal;
import org.apereo.cas.authentication.principal.Service;
import org.junit.Assert;
import org.junit.Before;
import org.junit.Test;

import java.util.ArrayList;
import java.util.Collection;
import java.util.List;
import java.util.Map;

import static org.junit.Assert.*;

/**
 *
 * @author battags
 * @since 3.0.0
 *
 */
public class DefaultServicesManagerImplTests {

<<<<<<< HEAD
    private DefaultServicesManager defaultServicesManager;
=======
    private DefaultServicesManagerImpl defaultServicesManagerImpl;
    private InMemoryServiceRegistryDaoImpl dao;
>>>>>>> ac9e1f53

    @Before
    public void setUp() throws Exception {
        dao = new InMemoryServiceRegistryDaoImpl();
        final List<RegisteredService> list = new ArrayList<>();

        final RegexRegisteredService r = new RegexRegisteredService();
        r.setId(2500);
        r.setServiceId("serviceId");
        r.setName("serviceName");
        r.setEvaluationOrder(1000);

        list.add(r);

        dao.setRegisteredServices(list);
        this.defaultServicesManager = new DefaultServicesManager(dao);
        this.defaultServicesManager.load();
    }

    @Test
    public void verifySaveAndGet() {
        final RegexRegisteredService r = new RegexRegisteredService();
        r.setId(1000);
        r.setName("test");
        r.setServiceId("test");

        this.defaultServicesManager.save(r);
        assertNotNull(this.defaultServicesManager.findServiceBy(1000));
    }

    @Test
    public void verifyMultiServicesBySameNameAndServiceId() {
        RegexRegisteredService r = new RegexRegisteredService();
        r.setId(666);
        r.setName("testServiceName");
        r.setServiceId("testServiceA");

        this.defaultServicesManager.save(r);

        r = new RegexRegisteredService();
        r.setId(999);
        r.setName("testServiceName");
        r.setServiceId("testServiceA");

        this.defaultServicesManager.save(r);

        /* Added 2 above, plus another that is added during @Setup */
        assertEquals(3, this.defaultServicesManager.getAllServices().size());
    }

    @Test
    public void verifySaveWithReturnedPersistedInstance() {
        final RegexRegisteredService r = new RegexRegisteredService();
        r.setId(1000L);
        r.setName("test");
        r.setServiceId("test");

        final RegisteredService persistedRs = this.defaultServicesManager.save(r);
        assertNotNull(persistedRs);
        assertEquals(1000L, persistedRs.getId());
    }

    @Test
    public void verifyDeleteAndGet() {
        final RegexRegisteredService r = new RegexRegisteredService();
        r.setId(1000);
        r.setName("test");
        r.setServiceId("test");

        this.defaultServicesManager.save(r);
        assertEquals(r, this.defaultServicesManager.findServiceBy(r.getId()));

        this.defaultServicesManager.delete(r.getId());
        assertNull(this.defaultServicesManager.findServiceBy(r.getId()));
    }

    @Test
    public void verifyDeleteNotExistentService() {
        assertNull(this.defaultServicesManager.delete(1500));
    }

    @Test
    public void verifyMatchesExistingService() {
        final RegexRegisteredService r = new RegexRegisteredService();
        r.setId(1000);
        r.setName("test");
        r.setServiceId("test");

        final Service service = new SimpleService("test");
        final Service service2 = new SimpleService("fdfa");

        this.defaultServicesManager.save(r);

        assertTrue(this.defaultServicesManager.matchesExistingService(service));
        Assert.assertEquals(r, this.defaultServicesManager.findServiceBy(service));
        assertNull(this.defaultServicesManager.findServiceBy(service2));
    }

    @Test
    public void verifyAllService() {
        final RegexRegisteredService r = new RegexRegisteredService();
        r.setId(1000);
        r.setName("test");
        r.setServiceId("test");
        r.setEvaluationOrder(2);

        this.defaultServicesManager.save(r);

        assertEquals(2, this.defaultServicesManager.getAllServices().size());
        assertTrue(this.defaultServicesManager.getAllServices().contains(r));
    }
    
    @Test
    public void verifyRegexService() {
        final RegexRegisteredService r = new RegexRegisteredService();
        r.setId(10000);
        r.setName("regex test");
        r.setServiceId("^http://www.test.edu.+");
        r.setEvaluationOrder(10000);
                
        this.defaultServicesManager.save(r);

        final SimpleService service = new SimpleService("HTTP://www.TEST.edu/param=hello");
        Assert.assertEquals(r, this.defaultServicesManager.findServiceBy(service));
    }

    @Test
    public void verifyEmptyServicesRegistry() {
        final SimpleService s = new SimpleService("http://www.google.com");

        defaultServicesManager.getAllServices().forEach(svc -> defaultServicesManager.delete(svc.getId()));

        assertTrue(this.defaultServicesManager.getAllServices().size() == 0);
        assertNull(this.defaultServicesManager.findServiceBy(s));
        assertNull(this.defaultServicesManager.findServiceBy(1000));
    }
    
    @Test
    public void verifyEvaluationOrderOfServices() {
        final RegexRegisteredService r = new RegexRegisteredService();
        r.setId(100);
        r.setName("test");
        r.setServiceId("test");
        r.setEvaluationOrder(200);

        final RegexRegisteredService r2 = new RegexRegisteredService();
        r2.setId(101);
        r2.setName("test");
        r2.setServiceId("test");
        r2.setEvaluationOrder(80);

        final RegexRegisteredService r3 = new RegexRegisteredService();
        r3.setId(102);
        r3.setName("Sample test service");
        r3.setServiceId("test");
        r3.setEvaluationOrder(80);

        this.defaultServicesManager.save(r);
        this.defaultServicesManager.save(r3);
        this.defaultServicesManager.save(r2);

        final List<RegisteredService> allServices = new ArrayList<>(this.defaultServicesManager.getAllServices());

        //We expect the 3 newly added services, plus the one added in setUp()
        assertEquals(4, allServices.size());

        assertEquals(allServices.get(0).getId(), r3.getId());
        assertEquals(allServices.get(1).getId(), r2.getId());
        assertEquals(allServices.get(2).getId(), r.getId());
    }

    @Test
    public void verifyServiceCanBeUpdated() throws Exception {
        final int serviceId = 2500;
        final String description = "desc";

        final RegexRegisteredService service = new RegexRegisteredService();
        service.setId(serviceId);
        service.setName("serviceName");
        service.setServiceId("serviceId");
        service.setEvaluationOrder(1000);

        defaultServicesManagerImpl.save(service);

        service.setDescription(description);

        defaultServicesManagerImpl.save(service);

        final Collection<RegisteredService> serviceRetrieved = defaultServicesManagerImpl.findServiceBy(s -> s instanceof RegexRegisteredService);

        assertEquals(description, serviceRetrieved.toArray(new RegisteredService[]{})[0].getDescription());
    }

    @Test
    public void verifyServiceIsUpdatedAfterALoad() throws Exception {
        final int serviceId = 2500;
        final String description = "desc";

        final RegexRegisteredService service = new RegexRegisteredService();
        service.setId(serviceId);
        service.setName("serviceName");
        service.setServiceId("serviceId");
        service.setEvaluationOrder(1000);

        dao.save(service);

        service.setDescription(description);

        dao.save(service);

        defaultServicesManagerImpl.load();

        final Collection<RegisteredService> serviceRetrieved = defaultServicesManagerImpl.findServiceBy(s -> s instanceof RegexRegisteredService);

        assertEquals(description, serviceRetrieved.toArray(new RegisteredService[]{})[0].getDescription());
    }

    private static class SimpleService implements Service {

        /**
         * Comment for {@code serialVersionUID}.
         */
        private static final long serialVersionUID = 6572142033945243669L;

        private final String id;

        protected SimpleService(final String id) {
            this.id = id;
        }

        @Override
        public Map<String, Object> getAttributes() {
            return null;
        }

        @Override
        public String getId() {
            return this.id;
        }

        @Override
        public void setPrincipal(final Principal principal) {
            // nothing to do
        }

        @Override
        public boolean matches(final Service service) {
            return true;
        }
    }
}<|MERGE_RESOLUTION|>--- conflicted
+++ resolved
@@ -21,12 +21,8 @@
  */
 public class DefaultServicesManagerImplTests {
 
-<<<<<<< HEAD
     private DefaultServicesManager defaultServicesManager;
-=======
-    private DefaultServicesManagerImpl defaultServicesManagerImpl;
     private InMemoryServiceRegistryDaoImpl dao;
->>>>>>> ac9e1f53
 
     @Before
     public void setUp() throws Exception {
