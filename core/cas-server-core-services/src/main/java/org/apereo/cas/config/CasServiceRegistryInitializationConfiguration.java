package org.apereo.cas.config;

import lombok.SneakyThrows;
import lombok.extern.slf4j.Slf4j;
import org.apache.commons.lang3.ObjectUtils;
import org.apereo.cas.configuration.CasConfigurationProperties;
<<<<<<< HEAD
=======
import org.apereo.cas.configuration.model.support.services.json.JsonServiceRegistryProperties;
>>>>>>> 9c9ee159
import org.apereo.cas.services.CasServiceRegistryInitializerConfigurationEventListener;
import org.apereo.cas.services.ServiceRegistry;
import org.apereo.cas.services.ServiceRegistryInitializer;
import org.apereo.cas.services.ServicesManager;
import org.apereo.cas.services.resource.AbstractResourceBasedServiceRegistry;
import org.apereo.cas.services.util.CasAddonsRegisteredServicesJsonSerializer;
import org.apereo.cas.services.util.DefaultRegisteredServiceJsonSerializer;
import org.apereo.cas.util.CollectionUtils;
import org.springframework.beans.factory.ObjectProvider;
import org.springframework.beans.factory.annotation.Autowired;
import org.springframework.beans.factory.annotation.Qualifier;
import org.springframework.boot.autoconfigure.condition.ConditionalOnBean;
import org.springframework.boot.autoconfigure.condition.ConditionalOnMissingClass;
import org.springframework.boot.autoconfigure.condition.ConditionalOnProperty;
import org.springframework.boot.context.properties.EnableConfigurationProperties;
import org.springframework.cloud.context.config.annotation.RefreshScope;
import org.springframework.context.ApplicationEventPublisher;
import org.springframework.context.annotation.Bean;
import org.springframework.context.annotation.Configuration;
import org.springframework.core.io.ClassPathResource;
import org.springframework.core.io.Resource;

import java.util.List;

/**
 * This is {@link CasServiceRegistryInitializationConfiguration}.
 *
 * @author Misagh Moayyed
 * @since 5.2.0
 */
@Configuration("casServiceRegistryInitializationConfiguration")
@EnableConfigurationProperties(CasConfigurationProperties.class)
@ConditionalOnMissingClass(value = {
    "org.apereo.cas.services.JsonServiceRegistry",
    "org.apereo.cas.services.YamlServiceRegistry"
})
@ConditionalOnBean(ServicesManager.class)
@ConditionalOnProperty(prefix = "cas.serviceRegistry", name = "initFromJson", havingValue = "true")
@Slf4j
public class CasServiceRegistryInitializationConfiguration {

    @Autowired
    private ApplicationEventPublisher eventPublisher;

    @Autowired
    private CasConfigurationProperties casProperties;

    @Autowired
    @Qualifier("servicesManager")
    private ObjectProvider<ServicesManager> servicesManager;

    @Autowired
    @Qualifier("serviceRegistry")
    private ObjectProvider<ServiceRegistry> serviceRegistry;

    @RefreshScope
    @Bean
    public ServiceRegistryInitializer serviceRegistryInitializer() {
<<<<<<< HEAD
        final var props = casProperties.getServiceRegistry();
        final var serviceRegistryInstance = serviceRegistry.getIfAvailable();
        final var initializer =
            new ServiceRegistryInitializer(embeddedJsonServiceRegistry(), serviceRegistryInstance,
                servicesManager.getIfAvailable(), props.isInitFromJson());
=======
        final ServiceRegistry serviceRegistryInstance = serviceRegistry.getIfAvailable();
        final ServiceRegistryInitializer initializer = new ServiceRegistryInitializer(embeddedJsonServiceRegistry(),
            serviceRegistryInstance, servicesManager.getIfAvailable());
>>>>>>> 9c9ee159

        LOGGER.info("Attempting to initialize the service registry [{}] from service definition resources found at [{}]",
            serviceRegistryInstance.getName(),
            getServiceRegistryInitializerServicesDirectoryResource());
        initializer.initServiceRegistryIfNecessary();
        return initializer;
    }

    @Bean
    @RefreshScope
    public CasServiceRegistryInitializerConfigurationEventListener serviceRegistryInitializerConfigurationEventListener() {
        return new CasServiceRegistryInitializerConfigurationEventListener(serviceRegistryInitializer());
    }

    @RefreshScope
    @Bean
    @SneakyThrows
    public ServiceRegistry embeddedJsonServiceRegistry() {
<<<<<<< HEAD
        final var location = getServiceRegistryInitializerServicesDirectoryResource();
        return new EmbeddedServiceRegistry(eventPublisher, location);
=======
        final Resource location = getServiceRegistryInitializerServicesDirectoryResource();
        return new EmbeddedResourceBasedServiceRegistry(eventPublisher, location);
>>>>>>> 9c9ee159
    }

    private Resource getServiceRegistryInitializerServicesDirectoryResource() {
        final var registry = casProperties.getServiceRegistry().getJson();
        return ObjectUtils.defaultIfNull(registry.getLocation(), new ClassPathResource("services"));
    }

    /**
     * The embedded service registry that processes built-in JSON service files
     * on the classpath.
     */
    public static class EmbeddedResourceBasedServiceRegistry extends AbstractResourceBasedServiceRegistry {
        EmbeddedResourceBasedServiceRegistry(final ApplicationEventPublisher publisher, final Resource location) throws Exception {
            super(location, getRegisteredServiceSerializers(), publisher);
        }

        private static List getRegisteredServiceSerializers() {
            return CollectionUtils.wrapList(
                new CasAddonsRegisteredServicesJsonSerializer(),
                new DefaultRegisteredServiceJsonSerializer());
        }

        @Override
        protected String getExtension() {
            return "json";
        }
    }
}<|MERGE_RESOLUTION|>--- conflicted
+++ resolved
@@ -4,10 +4,6 @@
 import lombok.extern.slf4j.Slf4j;
 import org.apache.commons.lang3.ObjectUtils;
 import org.apereo.cas.configuration.CasConfigurationProperties;
-<<<<<<< HEAD
-=======
-import org.apereo.cas.configuration.model.support.services.json.JsonServiceRegistryProperties;
->>>>>>> 9c9ee159
 import org.apereo.cas.services.CasServiceRegistryInitializerConfigurationEventListener;
 import org.apereo.cas.services.ServiceRegistry;
 import org.apereo.cas.services.ServiceRegistryInitializer;
@@ -66,17 +62,9 @@
     @RefreshScope
     @Bean
     public ServiceRegistryInitializer serviceRegistryInitializer() {
-<<<<<<< HEAD
-        final var props = casProperties.getServiceRegistry();
         final var serviceRegistryInstance = serviceRegistry.getIfAvailable();
-        final var initializer =
-            new ServiceRegistryInitializer(embeddedJsonServiceRegistry(), serviceRegistryInstance,
-                servicesManager.getIfAvailable(), props.isInitFromJson());
-=======
-        final ServiceRegistry serviceRegistryInstance = serviceRegistry.getIfAvailable();
         final ServiceRegistryInitializer initializer = new ServiceRegistryInitializer(embeddedJsonServiceRegistry(),
             serviceRegistryInstance, servicesManager.getIfAvailable());
->>>>>>> 9c9ee159
 
         LOGGER.info("Attempting to initialize the service registry [{}] from service definition resources found at [{}]",
             serviceRegistryInstance.getName(),
@@ -95,13 +83,8 @@
     @Bean
     @SneakyThrows
     public ServiceRegistry embeddedJsonServiceRegistry() {
-<<<<<<< HEAD
         final var location = getServiceRegistryInitializerServicesDirectoryResource();
-        return new EmbeddedServiceRegistry(eventPublisher, location);
-=======
-        final Resource location = getServiceRegistryInitializerServicesDirectoryResource();
         return new EmbeddedResourceBasedServiceRegistry(eventPublisher, location);
->>>>>>> 9c9ee159
     }
 
     private Resource getServiceRegistryInitializerServicesDirectoryResource() {
