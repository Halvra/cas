package org.apereo.cas.services.support;

import lombok.NoArgsConstructor;
import lombok.extern.slf4j.Slf4j;
import org.apache.commons.lang3.StringUtils;
import org.apache.commons.lang3.tuple.Pair;
import org.apereo.cas.util.CollectionUtils;
import org.apereo.cas.util.RegexUtils;

import java.util.ArrayList;
import java.util.Collection;
import java.util.HashMap;
import java.util.List;
import java.util.Map;
import java.util.Set;
import java.util.regex.Matcher;
import java.util.regex.Pattern;
import java.util.stream.Collectors;

/**
 * This is {@link RegisteredServiceMutantRegexAttributeFilter}.
 *
 * @author Misagh Moayyed
 * @since 5.3.0
 */
@Slf4j
@NoArgsConstructor
public class RegisteredServiceMutantRegexAttributeFilter extends RegisteredServiceMappedRegexAttributeFilter {

    private static final long serialVersionUID = 543145306984660628L;

    @Override
    public Map<String, Object> filter(final Map<String, Object> givenAttributes) {
        final Map<String, Object> attributesToRelease = new HashMap<>();
        givenAttributes.entrySet().stream().filter(filterProvidedGivenAttributes()).forEach(entry -> {
            final var attributeName = entry.getKey();
            if (getPatterns().containsKey(attributeName)) {
                final var attributeValues = CollectionUtils.toCollection(entry.getValue());
                LOGGER.debug("Found attribute [{}] in pattern definitions with value(s) [{}]", attributeName, attributeValues);
                final var patterns = createPatternsAndReturnValue(attributeName);
                final var finalValues = patterns.stream().map(patternDefn -> {
                    final var pattern = patternDefn.getLeft();
                    LOGGER.debug("Found attribute [{}] in the pattern definitions. Processing pattern [{}]", attributeName, pattern.pattern());
                    final var filteredValues = filterAndMapAttributeValuesByPattern(attributeValues, pattern, patternDefn.getValue());
                    LOGGER.debug("Filtered attribute values for [{}] are [{}]", attributeName, filteredValues);
                    return filteredValues;
                }).flatMap(Collection::stream).collect(Collectors.toList());
                if (finalValues.isEmpty()) {
                    LOGGER.debug("Attribute [{}] has no values remaining and shall be excluded", attributeName);
                } else {
                    collectAttributeWithFilteredValues(attributesToRelease, attributeName, finalValues);
                }
            } else {
                handleUnmappedAttribute(attributesToRelease, entry.getKey(), entry.getValue());
            }
        });
        LOGGER.debug("Received [{}] attributes. Filtered and released [{}]", givenAttributes.size(), attributesToRelease.size());
        return attributesToRelease;
    }

    private Collection<Pair<Pattern, String>> createPatternsAndReturnValue(final String attributeName) {
        final var patternDef = getPatterns().get(attributeName);
        final List<Object> patternAndReturnVal = new ArrayList<>(CollectionUtils.toCollection(patternDef));
<<<<<<< HEAD
        return patternAndReturnVal.stream().map(p -> {
            final var index = p.toString().indexOf("->");
            if (index != -1) {
                final var patternStr = p.toString().substring(0, index).trim();
                final var pattern = RegexUtils.createPattern(patternStr, isCaseInsensitive() ? Pattern.CASE_INSENSITIVE : 0);
                final var returnValue = p.toString().substring(index + 2).trim();
                LOGGER.debug("Created attribute filter pattern [{}] with the mapped return value template [{}]", patternStr, returnValue);
                return Pair.of(pattern, returnValue);
            }
            final var pattern = RegexUtils.createPattern(p.toString().trim(), isCaseInsensitive() ? Pattern.CASE_INSENSITIVE : 0);
            LOGGER.debug("Created attribute filter pattern [{}] without a mapped return value template", pattern.pattern());
            return Pair.of(pattern, StringUtils.EMPTY);
        }).collect(Collectors.toList());
=======
        return patternAndReturnVal
            .stream()
            .map(this::mapPattern)
            .collect(Collectors.toList());
>>>>>>> d26d01e4
    }

    private List<Object> filterAndMapAttributeValuesByPattern(final Set<Object> attributeValues, final Pattern pattern, final String returnValue) {
        final List<Object> values = new ArrayList<>();
        attributeValues.forEach(v -> {
            final var matcher = pattern.matcher(v.toString());
            final boolean matches;
            if (isCompleteMatch()) {
                matches = matcher.matches();
            } else {
                matches = matcher.find();
            }
            if (matches) {
                LOGGER.debug("Found a successful match for [{}] while filtering attribute values with [{}]", v.toString(), pattern.pattern());
                final var count = matcher.groupCount();
                if (StringUtils.isNotBlank(returnValue)) {
<<<<<<< HEAD
                    var resultValue = new String(returnValue);
                    for (var i = 1; i <= count; i++) {
=======
                    String resultValue = returnValue;
                    for (int i = 1; i <= count; i++) {
>>>>>>> d26d01e4
                        resultValue = resultValue.replace("$" + i, matcher.group(i));
                    }
                    LOGGER.debug("Final attribute value after template processing for return is [{}]", resultValue);
                    values.add(resultValue);
                } else {
                    values.add(v);
                }
            }
        });
        return values;
    }

    private Pair<Pattern, String> mapPattern(final Object p) {
        final String patternValue = p.toString();
        final int index = patternValue.indexOf("->");
        if (index != -1) {
            final String patternStr = patternValue.substring(0, index).trim();
            final Pattern pattern = RegexUtils.createPattern(patternStr, isCaseInsensitive() ? Pattern.CASE_INSENSITIVE : 0);
            final String returnValue = patternValue.substring(index + 2).trim();
            LOGGER.debug("Created attribute filter pattern [{}] with the mapped return value template [{}]", patternStr, returnValue);
            return Pair.of(pattern, returnValue);
        }
        final Pattern pattern = RegexUtils.createPattern(patternValue.trim(), isCaseInsensitive() ? Pattern.CASE_INSENSITIVE : 0);
        LOGGER.debug("Created attribute filter pattern [{}] without a mapped return value template", pattern.pattern());
        return Pair.of(pattern, StringUtils.EMPTY);
    }
}<|MERGE_RESOLUTION|>--- conflicted
+++ resolved
@@ -61,26 +61,10 @@
     private Collection<Pair<Pattern, String>> createPatternsAndReturnValue(final String attributeName) {
         final var patternDef = getPatterns().get(attributeName);
         final List<Object> patternAndReturnVal = new ArrayList<>(CollectionUtils.toCollection(patternDef));
-<<<<<<< HEAD
-        return patternAndReturnVal.stream().map(p -> {
-            final var index = p.toString().indexOf("->");
-            if (index != -1) {
-                final var patternStr = p.toString().substring(0, index).trim();
-                final var pattern = RegexUtils.createPattern(patternStr, isCaseInsensitive() ? Pattern.CASE_INSENSITIVE : 0);
-                final var returnValue = p.toString().substring(index + 2).trim();
-                LOGGER.debug("Created attribute filter pattern [{}] with the mapped return value template [{}]", patternStr, returnValue);
-                return Pair.of(pattern, returnValue);
-            }
-            final var pattern = RegexUtils.createPattern(p.toString().trim(), isCaseInsensitive() ? Pattern.CASE_INSENSITIVE : 0);
-            LOGGER.debug("Created attribute filter pattern [{}] without a mapped return value template", pattern.pattern());
-            return Pair.of(pattern, StringUtils.EMPTY);
-        }).collect(Collectors.toList());
-=======
         return patternAndReturnVal
             .stream()
             .map(this::mapPattern)
             .collect(Collectors.toList());
->>>>>>> d26d01e4
     }
 
     private List<Object> filterAndMapAttributeValuesByPattern(final Set<Object> attributeValues, final Pattern pattern, final String returnValue) {
@@ -97,13 +81,8 @@
                 LOGGER.debug("Found a successful match for [{}] while filtering attribute values with [{}]", v.toString(), pattern.pattern());
                 final var count = matcher.groupCount();
                 if (StringUtils.isNotBlank(returnValue)) {
-<<<<<<< HEAD
-                    var resultValue = new String(returnValue);
+                    String resultValue = returnValue;
                     for (var i = 1; i <= count; i++) {
-=======
-                    String resultValue = returnValue;
-                    for (int i = 1; i <= count; i++) {
->>>>>>> d26d01e4
                         resultValue = resultValue.replace("$" + i, matcher.group(i));
                     }
                     LOGGER.debug("Final attribute value after template processing for return is [{}]", resultValue);
