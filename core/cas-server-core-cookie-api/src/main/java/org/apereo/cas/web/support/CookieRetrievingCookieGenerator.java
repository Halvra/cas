package org.apereo.cas.web.support;

import lombok.extern.slf4j.Slf4j;
import org.apache.commons.lang3.BooleanUtils;
import org.apache.commons.lang3.StringUtils;
import org.apereo.cas.authentication.Authentication;
import org.apereo.cas.authentication.RememberMeCredential;
import org.apereo.cas.util.CollectionUtils;
import org.springframework.web.util.CookieGenerator;
import org.springframework.webflow.execution.RequestContext;
import javax.servlet.http.Cookie;
import javax.servlet.http.HttpServletRequest;
import javax.servlet.http.HttpServletResponse;
import lombok.Setter;

import java.util.Map;

/**
 * Extends CookieGenerator to allow you to retrieve a value from a request.
 * The cookie is automatically marked as httpOnly, if the servlet container has support for it.
 * Also has support for remember-me.
 *
 * @author Scott Battaglia
 * @author Misagh Moayyed
 * @since 3.1
 */
@Slf4j
@Setter
public class CookieRetrievingCookieGenerator extends CookieGenerator {

    private static final int DEFAULT_REMEMBER_ME_MAX_AGE = 7889231;

    /**
     * The maximum age the cookie should be remembered for.
     * The default is three months ({@value} in seconds, according to Google)
     */
    private int rememberMeMaxAge = DEFAULT_REMEMBER_ME_MAX_AGE;

    /**
     * Responsible for manging and verifying the cookie value.
     **/
    private final CookieValueManager casCookieValueManager;

    public CookieRetrievingCookieGenerator(final String name, final String path, final int maxAge,
                                           final boolean secure, final String domain, final boolean httpOnly) {
        this(name, path, maxAge, secure, domain, new NoOpCookieValueManager(),
            DEFAULT_REMEMBER_ME_MAX_AGE, httpOnly);
    }

    public CookieRetrievingCookieGenerator(final String name, final String path, final int maxAge,
                                           final boolean secure, final String domain, final boolean httpOnly,
                                           final CookieValueManager cookieValueManager) {
        this(name, path, maxAge, secure, domain, cookieValueManager,
            DEFAULT_REMEMBER_ME_MAX_AGE, httpOnly);
    }

    public CookieRetrievingCookieGenerator(final String name, final String path, final int maxAge, final boolean secure,
                                           final String domain, final CookieValueManager casCookieValueManager,
                                           final int rememberMeMaxAge, final boolean httpOnly) {
        super.setCookieName(name);
        super.setCookiePath(path);
        this.setCookieDomain(domain);
        super.setCookieMaxAge(maxAge);
        super.setCookieSecure(secure);
        super.setCookieHttpOnly(httpOnly);
        this.casCookieValueManager = casCookieValueManager;
        this.rememberMeMaxAge = rememberMeMaxAge;
    }

    /**
     * Adds the cookie, taking into account {@link RememberMeCredential#REQUEST_PARAMETER_REMEMBER_ME}
     * in the request.
     *
     * @param requestContext the request context
     * @param cookieValue    the cookie value
     */
    public void addCookie(final RequestContext requestContext, final String cookieValue) {
        final var request = WebUtils.getHttpServletRequestFromExternalWebflowContext(requestContext);
        final var response = WebUtils.getHttpServletResponseFromExternalWebflowContext(requestContext);
        final var theCookieValue = this.casCookieValueManager.buildCookieValue(cookieValue, request);
        if (isRememberMeAuthentication(requestContext)) {
            LOGGER.debug("Creating cookie [{}] for remember-me authentication with max-age [{}]", getCookieName(), this.rememberMeMaxAge);
            final var cookie = createCookie(theCookieValue);
            cookie.setMaxAge(this.rememberMeMaxAge);
            cookie.setSecure(isCookieSecure());
            cookie.setHttpOnly(isCookieHttpOnly());
            cookie.setComment("CAS Cookie w/ Remember-Me");
            response.addCookie(cookie);
        } else {
            LOGGER.debug("Creating cookie [{}]", getCookieName());
            super.addCookie(response, theCookieValue);
        }
    }

    /**
     * Add cookie.
     *
     * @param request     the request
     * @param response    the response
     * @param cookieValue the cookie value
     */
    public void addCookie(final HttpServletRequest request, final HttpServletResponse response, final String cookieValue) {
        final var theCookieValue = this.casCookieValueManager.buildCookieValue(cookieValue, request);
        LOGGER.debug("Creating cookie [{}]", getCookieName());
        super.addCookie(response, theCookieValue);
    }

<<<<<<< HEAD
    private boolean isRememberMeAuthentication(final RequestContext requestContext) {
        final var request = WebUtils.getHttpServletRequestFromExternalWebflowContext(requestContext);
        final var value = request.getParameter(RememberMeCredential.REQUEST_PARAMETER_REMEMBER_ME);
=======
    private Boolean isRememberMeAuthentication(final RequestContext requestContext) {
        final HttpServletRequest request = WebUtils.getHttpServletRequestFromExternalWebflowContext(requestContext);
        final String value = request.getParameter(RememberMeCredential.REQUEST_PARAMETER_REMEMBER_ME);
>>>>>>> 335fb37e
        LOGGER.debug("Locating request parameter [{}] with value [{}]", RememberMeCredential.REQUEST_PARAMETER_REMEMBER_ME, value);
        var isRememberMe = StringUtils.isNotBlank(value) && WebUtils.isRememberMeAuthenticationEnabled(requestContext);
        if (!isRememberMe) {
            LOGGER.debug("Request does not indicate a remember-me authentication event. Locating authentication object from the request context...");
            final var auth = WebUtils.getAuthentication(requestContext);
            if (auth != null) {
                final var attributes = auth.getAttributes();
                LOGGER.debug("Located authentication attributes [{}]", attributes);
                if (attributes.containsKey(RememberMeCredential.AUTHENTICATION_ATTRIBUTE_REMEMBER_ME)) {
<<<<<<< HEAD
                    final var rememberMeValue = attributes.getOrDefault(RememberMeCredential.AUTHENTICATION_ATTRIBUTE_REMEMBER_ME, false);
=======
                    final boolean rememberMeValue = (boolean) attributes.getOrDefault(RememberMeCredential.AUTHENTICATION_ATTRIBUTE_REMEMBER_ME, Boolean.FALSE);
>>>>>>> 335fb37e
                    LOGGER.debug("Located remember-me authentication attribute [{}]", rememberMeValue);
                    isRememberMe = CollectionUtils.wrapSet(rememberMeValue).contains(Boolean.TRUE);
                }
            }
        }
        LOGGER.debug("Is this request from a remember-me authentication event? [{}]", BooleanUtils.toStringYesNo(isRememberMe));
        return isRememberMe;
    }

    /**
     * Retrieve cookie value.
     *
     * @param request the request
     * @return the cookie value
     */
    public String retrieveCookieValue(final HttpServletRequest request) {
        try {
            final var cookie = org.springframework.web.util.WebUtils.getCookie(request, getCookieName());
            return cookie == null ? null : this.casCookieValueManager.obtainCookieValue(cookie, request);
        } catch (final Exception e) {
            LOGGER.debug(e.getMessage(), e);
        }
        return null;
    }

    @Override
    public void setCookieDomain(final String cookieDomain) {
        super.setCookieDomain(StringUtils.defaultIfEmpty(cookieDomain, null));
    }

    @Override
    protected Cookie createCookie(final String cookieValue) {
        final var c = super.createCookie(cookieValue);
        c.setComment("CAS Cookie");
        return c;
    }
}<|MERGE_RESOLUTION|>--- conflicted
+++ resolved
@@ -105,15 +105,9 @@
         super.addCookie(response, theCookieValue);
     }
 
-<<<<<<< HEAD
-    private boolean isRememberMeAuthentication(final RequestContext requestContext) {
+    private Boolean isRememberMeAuthentication(final RequestContext requestContext) {
         final var request = WebUtils.getHttpServletRequestFromExternalWebflowContext(requestContext);
         final var value = request.getParameter(RememberMeCredential.REQUEST_PARAMETER_REMEMBER_ME);
-=======
-    private Boolean isRememberMeAuthentication(final RequestContext requestContext) {
-        final HttpServletRequest request = WebUtils.getHttpServletRequestFromExternalWebflowContext(requestContext);
-        final String value = request.getParameter(RememberMeCredential.REQUEST_PARAMETER_REMEMBER_ME);
->>>>>>> 335fb37e
         LOGGER.debug("Locating request parameter [{}] with value [{}]", RememberMeCredential.REQUEST_PARAMETER_REMEMBER_ME, value);
         var isRememberMe = StringUtils.isNotBlank(value) && WebUtils.isRememberMeAuthenticationEnabled(requestContext);
         if (!isRememberMe) {
@@ -123,11 +117,7 @@
                 final var attributes = auth.getAttributes();
                 LOGGER.debug("Located authentication attributes [{}]", attributes);
                 if (attributes.containsKey(RememberMeCredential.AUTHENTICATION_ATTRIBUTE_REMEMBER_ME)) {
-<<<<<<< HEAD
                     final var rememberMeValue = attributes.getOrDefault(RememberMeCredential.AUTHENTICATION_ATTRIBUTE_REMEMBER_ME, false);
-=======
-                    final boolean rememberMeValue = (boolean) attributes.getOrDefault(RememberMeCredential.AUTHENTICATION_ATTRIBUTE_REMEMBER_ME, Boolean.FALSE);
->>>>>>> 335fb37e
                     LOGGER.debug("Located remember-me authentication attribute [{}]", rememberMeValue);
                     isRememberMe = CollectionUtils.wrapSet(rememberMeValue).contains(Boolean.TRUE);
                 }
