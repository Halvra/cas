--- conflicted
+++ resolved
@@ -39,13 +39,8 @@
     }
 
     @Override
-<<<<<<< HEAD
-    public String decode(final Serializable value) {
+    public String decode(final Serializable value, final Object[] parameters) {
         final var decoded = EncodingUtils.decodeBase64(value.toString());
-=======
-    public String decode(final Serializable value, final Object[] parameters) {
-        final byte[] decoded = EncodingUtils.decodeBase64(value.toString());
->>>>>>> 2ce970c9
         return new String(decoded, StandardCharsets.UTF_8);
     }
 }