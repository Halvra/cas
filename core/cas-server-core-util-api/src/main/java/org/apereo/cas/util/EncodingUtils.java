package org.apereo.cas.util;

import lombok.SneakyThrows;
import lombok.experimental.UtilityClass;
import lombok.extern.slf4j.Slf4j;
import org.apache.commons.codec.binary.Base32;
import org.apache.commons.codec.binary.Base64;
import org.apache.commons.codec.binary.Hex;
import org.apache.commons.lang3.StringUtils;
import org.apereo.cas.CipherExecutor;
import org.jose4j.jwe.JsonWebEncryption;
import org.jose4j.jwe.KeyManagementAlgorithmIdentifiers;
import org.jose4j.jwk.JsonWebKey;
import org.jose4j.jwk.OctJwkGenerator;
import org.jose4j.jwk.OctetSequenceJsonWebKey;
import org.jose4j.jws.AlgorithmIdentifiers;
import org.jose4j.jws.JsonWebSignature;

import javax.crypto.Cipher;
import java.io.Serializable;
import java.net.URLDecoder;
import java.net.URLEncoder;
import java.nio.charset.StandardCharsets;
import java.security.Key;
import java.util.HashMap;
import java.util.Map;

/**
 * This is {@link EncodingUtils} that encapsulates common base64, signing and encryption calls and operations in one spot.
 *
 * @author Timur Duehr timur.duehr@nccgroup.trust
 * @author Misagh Moayyed
 * @since 5.0.0
 */

@Slf4j
@UtilityClass
public class EncodingUtils {

    /**
     * JSON web key parameter that identifies the key..
     */
    public static final String JSON_WEB_KEY = "k";

    private static final Base32 BASE32_CHUNKED_ENCODER = new Base32(76, new byte[]{10});
    private static final Base32 BASE32_UNCHUNKED_ENCODER = new Base32(0, new byte[]{10});

    private static final Base64 BASE64_CHUNKED_ENCODER = new Base64(76, new byte[]{10});
    private static final Base64 BASE64_UNCHUNKED_ENCODER = new Base64(0, new byte[]{10});

    /**
     * Hex decode string.
     *
     * @param data the data
     * @return the string
     */
    public static String hexDecode(final String data) {
        if (StringUtils.isNotBlank(data)) {
            return hexDecode(data.toCharArray());
        }
        return null;
    }

    /**
     * Hex decode string.
     *
     * @param data the data
     * @return the string
     */
    public static String hexDecode(final char[] data) {
        try {
            final var result = Hex.decodeHex(data);
            return new String(result, StandardCharsets.UTF_8);
        } catch (final Exception e) {
            return null;
        }
    }

    /**
     * Hex encode string.
     *
     * @param data the data
     * @return the string
     */
    public static String hexEncode(final String data) {
        try {
            final var result = Hex.encodeHex(data.getBytes(StandardCharsets.UTF_8));
            return new String(result);
        } catch (final Exception e) {
            return null;
        }
    }

    /**
     * Hex encode string.
     *
     * @param data the data
     * @return the string
     */
    public static String hexEncode(final byte[] data) {
        try {
            final var result = Hex.encodeHex(data);
            return new String(result);
        } catch (final Exception e) {
            return null;
        }
    }

    /**
     * Base64-encode the given byte[] as a string.
     *
     * @param data the byte array to encode
     * @return the encoded string
     */
    public static String encodeUrlSafeBase64(final byte[] data) {
        return Base64.encodeBase64URLSafeString(data);
    }

    /**
     * Base64-decode the given string as byte[].
     *
     * @param data the base64 string
     * @return the encoded array
     */
    public static byte[] decodeUrlSafeBase64(final String data) {
        return decodeBase64(data);
    }

    /**
     * Base64-encode the given byte[] as a string.
     *
     * @param data the byte array to encode
     * @return the encoded string
     */
    public static String encodeBase64(final byte[] data) {
        return Base64.encodeBase64String(data);
    }

    /**
     * Base64-encode the given byte[] as a string.
     *
     * @param data    the byte array to encode
     * @param chunked the chunked
     * @return the encoded string
     */
    public static String encodeBase64(final byte[] data, final boolean chunked) {
        if (chunked) {
            return BASE64_CHUNKED_ENCODER.encodeToString(data).trim();
        }
        return BASE64_UNCHUNKED_ENCODER.encodeToString(data).trim();
    }

    /**
     * Base64-encode the given string as a string.
     *
     * @param data the String to encode
     * @return the encoded string
     */
    public static String encodeBase64(final String data) {
        return Base64.encodeBase64String(data.getBytes(StandardCharsets.UTF_8));
    }

    /**
     * Base64-decode the given string as byte[].
     *
     * @param data the base64 string
     * @return the decoded array
     */
    public static byte[] decodeBase64(final String data) {
        return Base64.decodeBase64(data);
    }

    /**
     * Base64-decode the given string as byte[].
     *
     * @param data the base64 string
     * @return the decoded array
     */
    public static byte[] decodeBase64(final byte[] data) {
        return Base64.decodeBase64(data);
    }

    /**
     * Base64-decode the given string as String.
     *
     * @param data the base64 string
     * @return the string
     */
    public static String decodeBase64ToString(final String data) {
        return new String(decodeBase64(data), StandardCharsets.UTF_8);
    }

    /**
     * Base64-encode the given byte[] as a byte[].
     *
     * @param data the byte array to encode
     * @return the byte[] in base64
     */
    public static byte[] encodeBase64ToByteArray(final byte[] data) {
        return Base64.encodeBase64(data);
    }

    /**
     * Base32-encode the given byte[] as a string.
     *
     * @param data    the byte array to encode
     * @param chunked the chunked
     * @return the encoded string
     */
    public static String encodeBase32(final byte[] data, final boolean chunked) {
        if (chunked) {
            return BASE32_CHUNKED_ENCODER.encodeToString(data).trim();
        }
        return BASE32_UNCHUNKED_ENCODER.encodeToString(data).trim();
    }

    /**
     * Url encode a value via UTF-8.
     *
     * @param value the value to encode
     * @return the encoded value
     */
    public static String urlEncode(final String value) {
        return urlEncode(value, StandardCharsets.UTF_8.name());
    }

    /**
     * Url encode a value.
     *
     * @param value    the value to encode
     * @param encoding the encoding
     * @return the encoded value
     */
    @SneakyThrows
    public static String urlEncode(final String value, final String encoding) {
        return URLEncoder.encode(value, encoding);
    }

    /**
     * Url decode a value.
     *
     * @param value the value to decode
     * @return the decoded value
     */
    @SneakyThrows
    public static String urlDecode(final String value) {
        return URLDecoder.decode(value, StandardCharsets.UTF_8.name());
    }


    /**
     * Validates Base64 encoding.
     *
     * @param value the value to check
     * @return true if the string is validly Base64 encoded
     */
    public static boolean isBase64(final String value) {
        return Base64.isBase64(value);
    }

    /**
     * Verify jws signature byte [ ].
     *
     * @param value      the value
     * @param signingKey the signing key
     * @return the byte [ ]
     */
    @SneakyThrows
    public static byte[] verifyJwsSignature(final Key signingKey, final byte[] value) {
        final var asString = new String(value, StandardCharsets.UTF_8);
        final var jws = new JsonWebSignature();
        jws.setCompactSerialization(asString);
        jws.setKey(signingKey);

        final var verified = jws.verifySignature();
        if (verified) {
<<<<<<< HEAD
            final var payload = jws.getPayload();
=======
            final String payload = jws.getEncodedPayload();
>>>>>>> 8bcc657d
            LOGGER.trace("Successfully decoded value. Result in Base64-encoding is [{}]", payload);
            return EncodingUtils.decodeBase64(payload);
        }
        return null;
    }


    /**
     * Generate octet json web key of given size .
     *
     * @param size the size
     * @return the key
     */
    public static String generateJsonWebKey(final int size) {
        final var octetKey = OctJwkGenerator.generateJwk(size);
        final var params = octetKey.toParams(JsonWebKey.OutputControlLevel.INCLUDE_SYMMETRIC);
        return params.get(JSON_WEB_KEY).toString();
    }

    /**
     * Prepare json web token key.
     *
     * @param secret the secret
     * @return the key
     */
    @SneakyThrows
    public static Key generateJsonWebKey(final String secret) {
        final Map<String, Object> keys = new HashMap<>(2);
        keys.put("kty", "oct");
        keys.put(EncodingUtils.JSON_WEB_KEY, secret);
        final var jwk = JsonWebKey.Factory.newJwk(keys);
        return jwk.getKey();
    }

    /**
     * Sign jws.
     *
     * @param key   the key
     * @param value the value
     * @return the byte []
     */
    public static byte[] signJwsHMACSha512(final Key key, final byte[] value) {
        return signJws(key, value, AlgorithmIdentifiers.HMAC_SHA512);
    }

    /**
     * Sign jws.
     *
     * @param key   the key
     * @param value the value
     * @return the byte []
     */
    public static byte[] signJwsRSASha512(final Key key, final byte[] value) {
        return signJws(key, value, AlgorithmIdentifiers.RSA_USING_SHA512);
    }

    /**
     * Sign jws.
     *
     * @param key            the key
     * @param value          the value
     * @param algHeaderValue the alg header value
     * @return the byte [ ]
     */
    @SneakyThrows
    public static byte[] signJws(final Key key, final byte[] value, final String algHeaderValue) {
<<<<<<< HEAD
        final var base64 = EncodingUtils.encodeBase64(value);
        final var jws = new JsonWebSignature();
        jws.setPayload(base64);
=======
        final String base64 = EncodingUtils.encodeBase64(value);
        final JsonWebSignature jws = new JsonWebSignature();
        jws.setEncodedPayload(base64);
>>>>>>> 8bcc657d
        jws.setAlgorithmHeaderValue(algHeaderValue);
        jws.setKey(key);
        return jws.getCompactSerialization().getBytes(StandardCharsets.UTF_8);
    }

    /**
     * Encrypt value as jwt with direct algorithm and encryption content alg aes-128-sha-256.
     *
     * @param key   the key
     * @param value the value
     * @return the string
     */
    public static String encryptValueAsJwtDirectAes128Sha256(final Key key, final Serializable value) {
        return encryptValueAsJwt(key, value, KeyManagementAlgorithmIdentifiers.DIRECT,
            CipherExecutor.DEFAULT_CONTENT_ENCRYPTION_ALGORITHM);
    }

    /**
     * Encrypt value as jwt rsa oeap 256 aes 256 sha 512 string.
     *
     * @param key   the key
     * @param value the value
     * @return the string
     */
    public static String encryptValueAsJwtRsaOeap256Aes256Sha512(final Key key, final Serializable value) {
        return encryptValueAsJwt(key, value, KeyManagementAlgorithmIdentifiers.RSA_OAEP_256,
            CipherExecutor.DEFAULT_CONTENT_ENCRYPTION_ALGORITHM);
    }

    /**
     * Encrypt the value based on the seed array whose length was given during afterPropertiesSet,
     * and the key and content encryption ids.
     *
     * @param secretKeyEncryptionKey               the secret key encryption key
     * @param value                                the value
     * @param algorithmHeaderValue                 the algorithm header value
     * @param contentEncryptionAlgorithmIdentifier the content encryption algorithm identifier
     * @return the encoded value
     */
    public static String encryptValueAsJwt(final Key secretKeyEncryptionKey,
                                           final Serializable value,
                                           final String algorithmHeaderValue,
                                           final String contentEncryptionAlgorithmIdentifier) {
        try {
            final var jwe = new JsonWebEncryption();
            jwe.setPayload(value.toString());
            jwe.enableDefaultCompression();
            jwe.setAlgorithmHeaderValue(algorithmHeaderValue);
            jwe.setEncryptionMethodHeaderParameter(contentEncryptionAlgorithmIdentifier);
            jwe.setKey(secretKeyEncryptionKey);
            LOGGER.debug("Encrypting via [{}]", contentEncryptionAlgorithmIdentifier);
            return jwe.getCompactSerialization();
        } catch (final Exception e) {
            throw new IllegalArgumentException("Is JCE Unlimited Strength Jurisdiction Policy installed? " + e.getMessage(), e);
        }
    }

    /**
     * Decrypt value based on the key created.
     *
     * @param secretKeyEncryptionKey the secret key encryption key
     * @param value                  the value
     * @return the decrypted value
     */
    @SneakyThrows
    public static String decryptJwtValue(final Key secretKeyEncryptionKey, final String value) {
        final var jwe = new JsonWebEncryption();
        jwe.setKey(secretKeyEncryptionKey);
        jwe.setCompactSerialization(value);
        LOGGER.debug("Decrypting value...");
        return jwe.getPayload();
    }

    /**
     * Is jce installed ?
     *
     * @return the boolean
     */
    public static boolean isJceInstalled() {
        try {
            final var maxKeyLen = Cipher.getMaxAllowedKeyLength("AES");
            return maxKeyLen == Integer.MAX_VALUE;
        } catch (final Exception e) {
            return false;
        }
    }
}<|MERGE_RESOLUTION|>--- conflicted
+++ resolved
@@ -274,11 +274,7 @@
 
         final var verified = jws.verifySignature();
         if (verified) {
-<<<<<<< HEAD
-            final var payload = jws.getPayload();
-=======
-            final String payload = jws.getEncodedPayload();
->>>>>>> 8bcc657d
+            final var payload = jws.getEncodedPayload();
             LOGGER.trace("Successfully decoded value. Result in Base64-encoding is [{}]", payload);
             return EncodingUtils.decodeBase64(payload);
         }
@@ -345,15 +341,9 @@
      */
     @SneakyThrows
     public static byte[] signJws(final Key key, final byte[] value, final String algHeaderValue) {
-<<<<<<< HEAD
         final var base64 = EncodingUtils.encodeBase64(value);
         final var jws = new JsonWebSignature();
-        jws.setPayload(base64);
-=======
-        final String base64 = EncodingUtils.encodeBase64(value);
-        final JsonWebSignature jws = new JsonWebSignature();
         jws.setEncodedPayload(base64);
->>>>>>> 8bcc657d
         jws.setAlgorithmHeaderValue(algHeaderValue);
         jws.setKey(key);
         return jws.getCompactSerialization().getBytes(StandardCharsets.UTF_8);
