--- conflicted
+++ resolved
@@ -425,13 +425,8 @@
      */
     public static void putWarnCookieIfRequestParameterPresent(final CookieGenerator warnCookieGenerator, final RequestContext context) {
         if (warnCookieGenerator != null) {
-<<<<<<< HEAD
-            LOGGER.debug("Evaluating request to determine if warning cookie should be generated");
+            LOGGER.trace("Evaluating request to determine if warning cookie should be generated");
             final var response = WebUtils.getHttpServletResponseFromExternalWebflowContext(context);
-=======
-            LOGGER.trace("Evaluating request to determine if warning cookie should be generated");
-            final HttpServletResponse response = WebUtils.getHttpServletResponseFromExternalWebflowContext(context);
->>>>>>> a93d8e40
             if (StringUtils.isNotBlank(context.getExternalContext().getRequestParameterMap().get("warn"))) {
                 warnCookieGenerator.addCookie(response, "true");
             }
