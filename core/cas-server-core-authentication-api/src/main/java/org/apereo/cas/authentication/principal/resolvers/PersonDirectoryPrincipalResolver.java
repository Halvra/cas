--- conflicted
+++ resolved
@@ -10,7 +10,6 @@
 import org.apereo.cas.authentication.principal.PrincipalResolver;
 import org.apereo.cas.util.CollectionUtils;
 
-import lombok.AccessLevel;
 import lombok.Getter;
 import lombok.RequiredArgsConstructor;
 import lombok.Setter;
@@ -96,14 +95,8 @@
      * Map to store objects to synchronize on for retrieval of attributes one at a time per user.
      * Needs to be ConcurrentHashMap because it is updated in multiple threads.
      */
-<<<<<<< HEAD
-    @Getter(AccessLevel.NONE)
-    @ToString.Exclude
-    private Map<String, PersonAttributeRetriever> retrieverMap = new HashMap<>();
-=======
     @ToString.Exclude
     protected Map<String, PersonAttributeRetriever> retrieverMap = new ConcurrentHashMap<>();
->>>>>>> cda17cd8
 
     public PersonDirectoryPrincipalResolver() {
         this(new StubPersonAttributeDao(new HashMap<>(0)), PrincipalFactoryUtils.newPrincipalFactory(), false,
@@ -322,17 +315,9 @@
      */
     @RequiredArgsConstructor
     @Getter
-<<<<<<< HEAD
-    @Setter
-    @ToString
-    public class PersonAttributeRetriever {
-
-=======
     private class PersonAttributeRetriever {
->>>>>>> cda17cd8
         private final String principalId;
 
-        @ToString.Exclude
         private final Credential credential;
 
         @Synchronized
