package org.apereo.cas.config;

import org.apache.commons.lang3.StringUtils;
import org.apache.http.conn.ssl.SSLConnectionSocketFactory;
import org.apereo.cas.authentication.AcceptUsersAuthenticationHandler;
import org.apereo.cas.authentication.AllAuthenticationPolicy;
import org.apereo.cas.authentication.AnyAuthenticationPolicy;
import org.apereo.cas.authentication.AuthenticationContextValidator;
import org.apereo.cas.authentication.AuthenticationHandler;
import org.apereo.cas.authentication.AuthenticationHandlerResolver;
import org.apereo.cas.authentication.AuthenticationManager;
import org.apereo.cas.authentication.AuthenticationMetaDataPopulator;
import org.apereo.cas.authentication.AuthenticationPolicy;
import org.apereo.cas.authentication.AuthenticationSystemSupport;
import org.apereo.cas.authentication.AuthenticationTransactionManager;
import org.apereo.cas.authentication.CacheCredentialsMetaDataPopulator;
import org.apereo.cas.authentication.ContextualAuthenticationPolicyFactory;
import org.apereo.cas.authentication.DefaultAuthenticationContextValidator;
import org.apereo.cas.authentication.DefaultAuthenticationSystemSupport;
import org.apereo.cas.authentication.DefaultAuthenticationTransactionManager;
import org.apereo.cas.authentication.DefaultPrincipalElectionStrategy;
import org.apereo.cas.authentication.FileTrustStoreSslSocketFactory;
import org.apereo.cas.authentication.NotPreventedAuthenticationPolicy;
import org.apereo.cas.authentication.PolicyBasedAuthenticationManager;
import org.apereo.cas.authentication.PrincipalElectionStrategy;
import org.apereo.cas.authentication.RegisteredServiceAuthenticationHandlerResolver;
import org.apereo.cas.authentication.RequiredHandlerAuthenticationPolicy;
import org.apereo.cas.authentication.RequiredHandlerAuthenticationPolicyFactory;
import org.apereo.cas.authentication.SuccessfulHandlerMetaDataPopulator;
import org.apereo.cas.authentication.adaptive.AdaptiveAuthenticationPolicy;
import org.apereo.cas.authentication.adaptive.DefaultAdaptiveAuthenticationPolicy;
import org.apereo.cas.authentication.adaptive.geo.GeoLocationService;
import org.apereo.cas.authentication.handler.support.HttpBasedServiceCredentialsAuthenticationHandler;
import org.apereo.cas.authentication.handler.support.JaasAuthenticationHandler;
import org.apereo.cas.authentication.principal.ProxyingPrincipalResolver;
import org.apereo.cas.authentication.principal.DefaultPrincipalFactory;
import org.apereo.cas.authentication.principal.PersonDirectoryPrincipalResolver;
import org.apereo.cas.authentication.principal.PrincipalFactory;
import org.apereo.cas.authentication.principal.PrincipalResolver;
import org.apereo.cas.authentication.principal.RememberMeAuthenticationMetaDataPopulator;
import org.apereo.cas.authentication.support.password.PasswordPolicyConfiguration;
import org.apereo.cas.configuration.CasConfigurationProperties;
import org.apereo.cas.configuration.model.core.authentication.AuthenticationPolicyProperties;
import org.apereo.cas.configuration.support.Beans;
import org.apereo.cas.services.ServicesManager;
import org.apereo.cas.util.http.HttpClient;
import org.apereo.cas.util.http.SimpleHttpClientFactoryBean;
import org.apereo.cas.web.flow.AuthenticationExceptionHandler;
import org.apereo.services.persondir.IPersonAttributeDao;
import org.springframework.beans.factory.annotation.Autowired;
import org.springframework.beans.factory.annotation.Qualifier;
import org.springframework.boot.autoconfigure.condition.ConditionalOnMissingBean;
import org.springframework.boot.context.properties.EnableConfigurationProperties;
import org.springframework.cloud.context.config.annotation.RefreshScope;
import org.springframework.context.annotation.Bean;
import org.springframework.context.annotation.Configuration;
import org.springframework.core.Ordered;
import org.springframework.core.annotation.Order;

import java.util.ArrayList;
import java.util.Collections;
import java.util.HashMap;
import java.util.List;
import java.util.Map;
import java.util.regex.Pattern;
import java.util.stream.Collectors;
import java.util.stream.Stream;

/**
 * This is {@link CasCoreAuthenticationConfiguration}.
 *
 * @author Misagh Moayyed
 * @author Dmitriy Kopylenko
 * @since 5.0.0
 */
@Configuration("casCoreAuthenticationConfiguration")
@EnableConfigurationProperties(CasConfigurationProperties.class)
@Order(value = Ordered.HIGHEST_PRECEDENCE)
public class CasCoreAuthenticationConfiguration {

    private static final String BEAN_NAME_HTTP_CLIENT = "supportsTrustStoreSslSocketFactoryHttpClient";

    @Autowired
    private CasConfigurationProperties casProperties;

    @Autowired(required = false)
    @Qualifier("geoLocationService")
    private GeoLocationService geoLocationService;

    @Autowired(required = false)
    @Qualifier("acceptPasswordPolicyConfiguration")
    private PasswordPolicyConfiguration acceptPasswordPolicyConfiguration;

    @Autowired(required = false)
    @Qualifier("jaasPasswordPolicyConfiguration")
    private PasswordPolicyConfiguration passwordPolicyConfiguration;

    @Autowired
    @Qualifier("servicesManager")
    private ServicesManager servicesManager;

    @Autowired
    @Qualifier("attributeRepository")
    private IPersonAttributeDao attributeRepository;

    @Bean
    public PrincipalFactory jaasPrincipalFactory() {
        return new DefaultPrincipalFactory();
    }

    @Bean
    public AuthenticationExceptionHandler authenticationExceptionHandler() {
        final AuthenticationExceptionHandler h = new AuthenticationExceptionHandler();
        h.setErrors(casProperties.getAuthn().getExceptions().getExceptions());
        return h;
    }

    @Bean(name = {"authenticationPolicy", "defaultAuthenticationPolicy"})
    public AuthenticationPolicy defaultAuthenticationPolicy() {
        final AuthenticationPolicyProperties police = casProperties.getAuthn().getPolicy();
        if (police.getReq().isEnabled()) {
            final RequiredHandlerAuthenticationPolicy bean = new RequiredHandlerAuthenticationPolicy(police.getReq().getHandlerName());
            bean.setTryAll(police.getReq().isTryAll());
            return bean;
        }

        if (police.getAll().isEnabled()) {
            return new AllAuthenticationPolicy();
        }

        if (police.getNotPrevented().isEnabled()) {
            return new NotPreventedAuthenticationPolicy();
        }

        return new AnyAuthenticationPolicy(police.getAny().isTryAll());
    }

    @RefreshScope
    @Bean
    public AuthenticationHandler acceptUsersAuthenticationHandler() {
        final AcceptUsersAuthenticationHandler h = new AcceptUsersAuthenticationHandler();
        h.setUsers(getParsedUsers());
        h.setPasswordEncoder(Beans.newPasswordEncoder(casProperties.getAuthn().getAccept().getPasswordEncoder()));
        if (acceptPasswordPolicyConfiguration != null) {
            h.setPasswordPolicyConfiguration(acceptPasswordPolicyConfiguration);
        }
        h.setPrincipalNameTransformer(Beans.newPrincipalNameTransformer(casProperties.getAuthn().getAccept().getPrincipalTransformation()));
        h.setPrincipalFactory(acceptUsersPrincipalFactory());
        h.setServicesManager(servicesManager);
        h.setName(casProperties.getAuthn().getAccept().getName());
        return h;
    }

    @Bean
    public PrincipalFactory acceptUsersPrincipalFactory() {
        return new DefaultPrincipalFactory();
    }

    @RefreshScope
    @Bean
    public AuthenticationContextValidator authenticationContextValidator() {
        final String contextAttribute = casProperties.getAuthn().getMfa().getAuthenticationContextAttribute();
        final String failureMode = casProperties.getAuthn().getMfa().getGlobalFailureMode();
        final String authnAttributeName = casProperties.getAuthn().getMfa().getTrusted().getAuthenticationContextAttribute();
        return new DefaultAuthenticationContextValidator(contextAttribute, failureMode, authnAttributeName);
    }

    @Bean
    public AuthenticationSystemSupport defaultAuthenticationSystemSupport(@Qualifier(BEAN_NAME_HTTP_CLIENT) final HttpClient httpClient) {
        return new DefaultAuthenticationSystemSupport(defaultAuthenticationTransactionManager(httpClient), defaultPrincipalElectionStrategy());
    }

    @Bean(name = {"defaultAuthenticationTransactionManager", "authenticationTransactionManager"})
    public AuthenticationTransactionManager defaultAuthenticationTransactionManager(@Qualifier(BEAN_NAME_HTTP_CLIENT)
                                                                                    final HttpClient httpClient) {
        final DefaultAuthenticationTransactionManager r = new DefaultAuthenticationTransactionManager();
        r.setAuthenticationManager(authenticationManager(httpClient));
        return r;
    }

    @Bean(name = {"defaultPrincipalElectionStrategy", "principalElectionStrategy"})
    public PrincipalElectionStrategy defaultPrincipalElectionStrategy() {
        final DefaultPrincipalElectionStrategy s = new DefaultPrincipalElectionStrategy();
        s.setPrincipalFactory(defaultPrincipalFactory());
        return s;
    }

    @RefreshScope
    @Bean
    public SSLConnectionSocketFactory trustStoreSslSocketFactory() {
        return new FileTrustStoreSslSocketFactory(casProperties.getHttpClient().getTruststore().getFile(),
                casProperties.getHttpClient().getTruststore().getPsw());
    }

    @Bean
    public AuthenticationPolicy notPreventedAuthenticationPolicy() {
        return new NotPreventedAuthenticationPolicy();
    }

    @Bean
    public List<AuthenticationMetaDataPopulator> authenticationMetadataPopulators() {
<<<<<<< HEAD
        final List list = new ArrayList<>();
=======
        final List<AuthenticationMetaDataPopulator> list = new ArrayList<>();
>>>>>>> bf2ea063
        list.add(successfulHandlerMetaDataPopulator());
        list.add(rememberMeAuthenticationMetaDataPopulator());

        if (casProperties.getClearpass().isCacheCredential()) {
            list.add(new CacheCredentialsMetaDataPopulator());
        }
        return list;
    }

    @Bean
    public AuthenticationManager authenticationManager(@Qualifier(BEAN_NAME_HTTP_CLIENT) final HttpClient httpClient) {
        final PolicyBasedAuthenticationManager p = new PolicyBasedAuthenticationManager();

        p.setAuthenticationMetaDataPopulators(authenticationMetadataPopulators());
        p.setHandlerResolverMap(authenticationHandlersResolvers(httpClient));
        p.setAuthenticationHandlerResolver(registeredServiceAuthenticationHandlerResolver());
        p.setAuthenticationPolicy(defaultAuthenticationPolicy());
        return p;
    }

    @Bean
    public AuthenticationHandlerResolver registeredServiceAuthenticationHandlerResolver() {
        final RegisteredServiceAuthenticationHandlerResolver r = new RegisteredServiceAuthenticationHandlerResolver();
        r.setServicesManager(servicesManager);
        return r;
    }

    @Bean
    public ContextualAuthenticationPolicyFactory requiredHandlerAuthenticationPolicyFactory() {
        return new RequiredHandlerAuthenticationPolicyFactory();
    }

    @Bean
    public AuthenticationMetaDataPopulator successfulHandlerMetaDataPopulator() {
        return new SuccessfulHandlerMetaDataPopulator();
    }

    @Bean
    public AuthenticationMetaDataPopulator rememberMeAuthenticationMetaDataPopulator() {
        return new RememberMeAuthenticationMetaDataPopulator();
    }

    @RefreshScope
    @Bean
    public PrincipalResolver personDirectoryPrincipalResolver() {
        final PersonDirectoryPrincipalResolver bean = new PersonDirectoryPrincipalResolver();
        bean.setAttributeRepository(this.attributeRepository);
        bean.setPrincipalAttributeName(casProperties.getPersonDirectory().getPrincipalAttribute());
        bean.setReturnNullIfNoAttributes(casProperties.getPersonDirectory().isReturnNull());
        bean.setPrincipalFactory(defaultPrincipalFactory());
        return bean;
    }

    @ConditionalOnMissingBean(name = "principalFactory")
    @Bean(name = {"defaultPrincipalFactory", "principalFactory"})
    public PrincipalFactory defaultPrincipalFactory() {
        return new DefaultPrincipalFactory();
    }

    @Bean
    public PrincipalFactory proxyPrincipalFactory() {
        return new DefaultPrincipalFactory();
    }

    @Bean
    public PrincipalResolver proxyPrincipalResolver() {
        final ProxyingPrincipalResolver p = new ProxyingPrincipalResolver();
        p.setPrincipalFactory(proxyPrincipalFactory());
        return p;
    }

    @RefreshScope
    @Bean
    public AuthenticationHandler jaasAuthenticationHandler() {
        final JaasAuthenticationHandler h = new JaasAuthenticationHandler();

        h.setKerberosKdcSystemProperty(casProperties.getAuthn().getJaas().getKerberosKdcSystemProperty());
        h.setKerberosRealmSystemProperty(casProperties.getAuthn().getJaas().getKerberosRealmSystemProperty());
        h.setRealm(casProperties.getAuthn().getJaas().getRealm());
        h.setPasswordEncoder(Beans.newPasswordEncoder(casProperties.getAuthn().getJaas().getPasswordEncoder()));

        if (passwordPolicyConfiguration != null) {
            h.setPasswordPolicyConfiguration(passwordPolicyConfiguration);
        }
        h.setPrincipalNameTransformer(Beans.newPrincipalNameTransformer(casProperties.getAuthn().getJaas().getPrincipalTransformation()));

        h.setPrincipalFactory(jaasPrincipalFactory());
        h.setServicesManager(servicesManager);
        h.setName(casProperties.getAuthn().getJaas().getName());
        return h;
    }

    @Bean
    @Autowired
    public AuthenticationHandler proxyAuthenticationHandler(@Qualifier(BEAN_NAME_HTTP_CLIENT) final HttpClient supportsTrustStoreSslSocketFactoryHttpClient) {
        final HttpBasedServiceCredentialsAuthenticationHandler h = new HttpBasedServiceCredentialsAuthenticationHandler();
        h.setHttpClient(supportsTrustStoreSslSocketFactoryHttpClient);
        h.setPrincipalFactory(proxyPrincipalFactory());
        h.setServicesManager(servicesManager);
        return h;
    }

    @ConditionalOnMissingBean(name = "authenticationHandlersResolvers")
    @Bean
    public Map<AuthenticationHandler, PrincipalResolver> authenticationHandlersResolvers(@Qualifier(BEAN_NAME_HTTP_CLIENT) final HttpClient httpClient) {
        final Map<AuthenticationHandler, PrincipalResolver> map = new HashMap<>();
        map.put(proxyAuthenticationHandler(httpClient), proxyPrincipalResolver());

        if (StringUtils.isNotBlank(casProperties.getAuthn().getJaas().getRealm())) {
            map.put(jaasAuthenticationHandler(), personDirectoryPrincipalResolver());
        }

        return map;
    }

    @Bean
    public SimpleHttpClientFactoryBean.DefaultHttpClient httpClient() {
        final SimpleHttpClientFactoryBean.DefaultHttpClient c = new SimpleHttpClientFactoryBean.DefaultHttpClient();
        c.setConnectionTimeout(casProperties.getHttpClient().getConnectionTimeout());
        c.setReadTimeout(Long.valueOf(casProperties.getHttpClient().getReadTimeout()).intValue());
        return c;
    }

    @Bean
    public HttpClient noRedirectHttpClient() throws Exception {
        final SimpleHttpClientFactoryBean.DefaultHttpClient c = new SimpleHttpClientFactoryBean.DefaultHttpClient();
        c.setConnectionTimeout(casProperties.getHttpClient().getConnectionTimeout());
        c.setReadTimeout(Long.valueOf(casProperties.getHttpClient().getReadTimeout()).intValue());
        c.setRedirectsEnabled(false);
        c.setCircularRedirectsAllowed(false);
        c.setSslSocketFactory(trustStoreSslSocketFactory());
        return c.getObject();
    }

    @Bean
    public HttpClient supportsTrustStoreSslSocketFactoryHttpClient() throws Exception {
        final SimpleHttpClientFactoryBean.DefaultHttpClient c = new SimpleHttpClientFactoryBean.DefaultHttpClient();
        c.setConnectionTimeout(casProperties.getHttpClient().getConnectionTimeout());
        c.setReadTimeout(Long.valueOf(casProperties.getHttpClient().getReadTimeout()).intValue());
        c.setSslSocketFactory(trustStoreSslSocketFactory());
        return c.getObject();
    }

    @Bean
    public AdaptiveAuthenticationPolicy adaptiveAuthenticationPolicy() {
        final DefaultAdaptiveAuthenticationPolicy p = new DefaultAdaptiveAuthenticationPolicy();
        p.setGeoLocationService(this.geoLocationService);
        p.setAdaptiveAuthenticationProperties(casProperties.getAuthn().getAdaptive());
        return p;
    }

    private Map<String, String> getParsedUsers() {
        final Pattern pattern = Pattern.compile("::");

        final String usersProperty = casProperties.getAuthn().getAccept().getUsers();

        if (StringUtils.isNotBlank(usersProperty) && usersProperty.contains(pattern.pattern())) {
            return Stream.of(usersProperty.split(","))
                    .map(pattern::split)
                    .collect(Collectors.toMap(userAndPassword -> userAndPassword[0], userAndPassword -> userAndPassword[1]));
        }
        return Collections.emptyMap();
    }
}<|MERGE_RESOLUTION|>--- conflicted
+++ resolved
@@ -199,11 +199,7 @@
 
     @Bean
     public List<AuthenticationMetaDataPopulator> authenticationMetadataPopulators() {
-<<<<<<< HEAD
-        final List list = new ArrayList<>();
-=======
         final List<AuthenticationMetaDataPopulator> list = new ArrayList<>();
->>>>>>> bf2ea063
         list.add(successfulHandlerMetaDataPopulator());
         list.add(rememberMeAuthenticationMetaDataPopulator());
 
