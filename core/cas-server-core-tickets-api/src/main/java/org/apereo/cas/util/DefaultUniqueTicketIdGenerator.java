--- conflicted
+++ resolved
@@ -100,13 +100,8 @@
      */
     @Override
     public String getNewTicketId(final String prefix) {
-<<<<<<< HEAD
         final var number = this.numericGenerator.getNextNumberAsString();
         final var ticketBody = this.randomStringGenerator.getNewString().replace("_", "-");
-=======
-        final String number = this.numericGenerator.getNextNumberAsString();
-        final String ticketBody = this.randomStringGenerator.getNewString().replace('_', '-');
->>>>>>> d26d01e4
         return prefix + '-' + number + '-' + ticketBody + StringUtils.defaultString(this.suffix);
     }
 
