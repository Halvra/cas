<?xml version="1.0" encoding="UTF-8"?>
<flow xmlns:xsi="http://www.w3.org/2001/XMLSchema-instance"
      xmlns="http://www.springframework.org/schema/webflow"
      xsi:schemaLocation="http://www.springframework.org/schema/webflow
                          http://www.springframework.org/schema/webflow/spring-webflow.xsd">

    <var name="credential" class="org.jasig.cas.authentication.UsernamePasswordCredential"/>

    <!--
    <var name="credential" class="org.jasig.cas.authentication.RememberMeUsernamePasswordCredential" />
    -->
    <on-start>
        <evaluate expression="initialFlowSetupAction"/>
    </on-start>

    <action-state id="initialAuthenticationRequestValidationCheck">
        <evaluate expression="initialAuthenticationRequestValidationAction"/>
        <transition on="authenticationFailure" to="handleAuthenticationFailure"/>
        <transition on="error" to="initializeLoginForm"/>
        <transition on="success" to="ticketGrantingTicketCheck"/>
    </action-state>

    <action-state id="ticketGrantingTicketCheck">
        <evaluate expression="ticketGrantingTicketCheckAction"/>
        <transition on="notExists" to="gatewayRequestCheck"/>
        <transition on="invalid" to="terminateSession"/>
        <transition on="valid" to="hasServiceCheck"/>
    </action-state>

    <action-state id="terminateSession">
        <evaluate expression="terminateSessionAction.terminate(flowRequestContext)"/>
        <transition to="gatewayRequestCheck"/>
    </action-state>

    <decision-state id="gatewayRequestCheck">
        <if test="requestParameters.gateway != '' and requestParameters.gateway != null and flowScope.service != null"
            then="gatewayServicesManagementCheck" else="serviceAuthorizationCheck"/>
    </decision-state>

    <decision-state id="hasServiceCheck">
        <if test="flowScope.service != null" then="renewRequestCheck" else="viewGenericLoginSuccess"/>
    </decision-state>

    <decision-state id="renewRequestCheck">
        <if test="requestParameters.renew != '' and requestParameters.renew != null" then="serviceAuthorizationCheck"
            else="generateServiceTicket"/>
    </decision-state>

    <!-- Do a service authorization check early without the need to login first -->
    <action-state id="serviceAuthorizationCheck">
        <evaluate expression="serviceAuthorizationCheck"/>
        <transition to="initializeLoginForm"/>
    </action-state>

    <!--
        The "warn" action makes the determination of whether to redirect directly to the requested
        service or display the "confirmation" page to go back to the server.
    -->
    <decision-state id="warn">
        <if test="flowScope.warnCookieValue" then="showWarningView" else="redirect"/>
    </decision-state>

    <action-state id="initializeLoginForm">
        <evaluate expression="initializeLoginAction" />
        <transition on="success" to="viewLoginForm"/>
    </action-state>

    <view-state id="viewLoginForm" view="casLoginView" model="credential">
        <binder>
            <binding property="username" required="true"/>
            <binding property="password" required="true"/>

            <!--
            <binding property="rememberMe" />
            -->
        </binder>
        <on-entry>
            <set name="viewScope.commandName" value="'credential'"/>

            <!--
            <evaluate expression="samlMetadataUIParserAction" />
            -->
        </on-entry>
        <transition on="submit" bind="true" validate="true" to="realSubmit"/>
    </view-state>

    <action-state id="realSubmit">
        <evaluate expression="authenticationViaFormAction"/>
        <transition on="warn" to="warn"/>
        <!--
        To enable AUP workflows, replace the 'success' transition with the following:
        <transition on="success" to="acceptableUsagePolicyCheck" />
        -->
        <transition on="success" to="sendTicketGrantingTicket"/>
        <transition on="successWithWarnings" to="showMessages"/>
        <transition on="authenticationFailure" to="handleAuthenticationFailure"/>
        <transition on="error" to="initializeLoginForm"/>
    </action-state>

    <view-state id="showMessages" view="casLoginMessageView">
        <on-entry>
            <evaluate expression="sendTicketGrantingTicketAction"/>
            <set name="requestScope.messages" value="messageContext.allMessages"/>
        </on-entry>
        <transition on="proceed" to="serviceCheck"/>
    </view-state>

    <action-state id="handleAuthenticationFailure">
        <evaluate expression="authenticationExceptionHandler.handle(currentEvent.attributes.error, messageContext)"/>
        <transition on="AccountDisabledException" to="casAccountDisabledView"/>
        <transition on="AccountLockedException" to="casAccountLockedView"/>
        <transition on="AccountPasswordMustChangeException" to="casMustChangePassView"/>
        <transition on="CredentialExpiredException" to="casExpiredPassView"/>
        <transition on="InvalidLoginLocationException" to="casBadWorkstationView"/>
        <transition on="InvalidLoginTimeException" to="casBadHoursView"/>
<<<<<<< HEAD
        <transition on="FailedLoginException" to="initializeLoginForm"/>
        <transition on="AccountNotFoundException" to="initializeLoginForm"/>
        <transition on="UnauthorizedServiceForPrincipalException" to="initializeLoginForm" />
        <transition on="UNKNOWN" to="initializeLoginForm"/>
=======
        <transition on="FailedLoginException" to="generateLoginTicket"/>
        <transition on="AccountNotFoundException" to="generateLoginTicket"/>
        <transition on="UnauthorizedServiceForPrincipalException" to="generateLoginTicket" />
        <transition on="UnsatisfiedAuthenticationPolicyException" to="generateLoginTicket"/>
        <transition to="generateLoginTicket"/>
>>>>>>> 9d402d76
    </action-state>

    <action-state id="sendTicketGrantingTicket">
        <evaluate expression="sendTicketGrantingTicketAction"/>
        <transition to="serviceCheck"/>
    </action-state>

    <decision-state id="serviceCheck">
        <if test="flowScope.service != null" then="generateServiceTicket" else="viewGenericLoginSuccess"/>
    </decision-state>

    <action-state id="generateServiceTicket">
        <evaluate expression="generateServiceTicketAction"/>
        <transition on="success" to="warn"/>
        <transition on="authenticationFailure" to="handleAuthenticationFailure"/>
        <transition on="error" to="initializeLoginForm"/>
        <transition on="gateway" to="gatewayServicesManagementCheck"/>
    </action-state>

    <action-state id="gatewayServicesManagementCheck">
        <evaluate expression="gatewayServicesManagementCheck"/>
        <transition on="success" to="redirect"/>
    </action-state>

    <action-state id="redirect">
        <evaluate expression="flowScope.service.getResponse(requestScope.serviceTicketId)"
                  result-type="org.jasig.cas.authentication.principal.Response" result="requestScope.response"/>
        <transition to="postRedirectDecision"/>
    </action-state>

    <decision-state id="postRedirectDecision">
        <if test="requestScope.response.responseType.name() == 'POST'" then="postView" else="redirectView"/>
    </decision-state>

    <!--
        the "viewGenericLoginSuccess" is the end state for when a user attempts to login without coming directly from a service.
        They have only initialized their single-sign on session.
    -->

    <end-state id="viewGenericLoginSuccess" view="casGenericSuccessView">
        <on-entry>
            <evaluate expression="genericSuccessViewAction.getAuthenticationPrincipal(flowScope.ticketGrantingTicketId)"
                      result="requestScope.principal"
                      result-type="org.jasig.cas.authentication.principal.Principal"/>
        </on-entry>
    </end-state>


    <!--
    The "showWarningView" end state is the end state for when the user has requested privacy settings (to be "warned")
    to be turned on.  It delegates to a view defines in default_views.properties that display the
    "Please click here to go to the service." message.
    -->
    <end-state id="showWarningView" view="casConfirmView"/>

    <!-- Password policy failure states -->
    <end-state id="abstactPasswordChangeView">
        <on-entry>
            <set name="flowScope.passwordPolicyUrl" value="passwordPolicy.passwordPolicyUrl"/>
        </on-entry>
    </end-state>
    <end-state id="casExpiredPassView" view="casExpiredPassView" parent="#abstactPasswordChangeView"/>
    <end-state id="casMustChangePassView" view="casMustChangePassView" parent="#abstactPasswordChangeView"/>
    <end-state id="casAccountDisabledView" view="casAccountDisabledView"/>
    <end-state id="casAccountLockedView" view="casAccountLockedView"/>
    <end-state id="casBadHoursView" view="casBadHoursView"/>
    <end-state id="casBadWorkstationView" view="casBadWorkstationView"/>

    <end-state id="postView" view="postResponseView">
        <on-entry>
            <set name="requestScope.parameters" value="requestScope.response.attributes"/>
            <set name="requestScope.originalUrl" value="flowScope.service.id"/>
        </on-entry>
    </end-state>

    <!--
        The "redirect" end state allows CAS to properly end the workflow while still redirecting
        the user back to the service required.
    -->
    <end-state id="redirectView" view="externalRedirect:#{requestScope.response.url}"/>

    <end-state id="viewServiceErrorView" view="serviceErrorView"/>

    <decision-state id="serviceUnauthorizedCheck">
        <if test="flowScope.unauthorizedRedirectUrl != null"
            then="viewRedirectToUnauthorizedUrlView"
            else="viewServiceErrorView"/>
    </decision-state>

    <end-state id="viewRedirectToUnauthorizedUrlView" view="externalRedirect:#{flowScope.unauthorizedRedirectUrl}"/>
    <end-state id="viewServiceSsoErrorView" view="serviceErrorSsoView" />

    <global-transitions>
        <transition to="viewLoginForm" on-exception="org.jasig.cas.services.UnauthorizedSsoServiceException"/>
        <transition to="viewServiceErrorView"
                    on-exception="org.springframework.webflow.execution.repository.NoSuchFlowExecutionException"/>
        <transition to="serviceUnauthorizedCheck" on-exception="org.jasig.cas.services.UnauthorizedServiceException"/>
    </global-transitions>
</flow><|MERGE_RESOLUTION|>--- conflicted
+++ resolved
@@ -113,18 +113,11 @@
         <transition on="CredentialExpiredException" to="casExpiredPassView"/>
         <transition on="InvalidLoginLocationException" to="casBadWorkstationView"/>
         <transition on="InvalidLoginTimeException" to="casBadHoursView"/>
-<<<<<<< HEAD
         <transition on="FailedLoginException" to="initializeLoginForm"/>
         <transition on="AccountNotFoundException" to="initializeLoginForm"/>
         <transition on="UnauthorizedServiceForPrincipalException" to="initializeLoginForm" />
-        <transition on="UNKNOWN" to="initializeLoginForm"/>
-=======
-        <transition on="FailedLoginException" to="generateLoginTicket"/>
-        <transition on="AccountNotFoundException" to="generateLoginTicket"/>
-        <transition on="UnauthorizedServiceForPrincipalException" to="generateLoginTicket" />
-        <transition on="UnsatisfiedAuthenticationPolicyException" to="generateLoginTicket"/>
-        <transition to="generateLoginTicket"/>
->>>>>>> 9d402d76
+        <transition on="UnsatisfiedAuthenticationPolicyException" to="initializeLoginForm"/>
+        <transition to="initializeLoginForm"/>
     </action-state>
 
     <action-state id="sendTicketGrantingTicket">
