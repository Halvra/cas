--- conflicted
+++ resolved
@@ -28,26 +28,6 @@
         Configuration for the default TicketRegistry which stores the tickets in-memory and cleans them out as specified
         intervals.
     </description>
-<<<<<<< HEAD
-       
-    <!-- Ticket Registry -->
-    <bean id="ticketRegistry" class="org.jasig.cas.ticket.registry.DefaultTicketRegistry" />
-	
-	<!--Quartz -->
-	<!-- TICKET REGISTRY CLEANER -->
-	<bean id="ticketRegistryCleaner" class="org.jasig.cas.ticket.registry.support.DefaultTicketRegistryCleaner"
-          c:centralAuthenticationService-ref="centralAuthenticationService"
-          c:ticketRegistry-ref="ticketRegistry"/>
-
-	<bean id="jobDetailTicketRegistryCleaner" class="org.springframework.scheduling.quartz.MethodInvokingJobDetailFactoryBean"
-		p:targetObject-ref="ticketRegistryCleaner"
-		p:targetMethod="clean" />
-	
-	<bean id="triggerJobDetailTicketRegistryCleaner" class="org.springframework.scheduling.quartz.SimpleTriggerFactoryBean"
-		p:jobDetail-ref="jobDetailTicketRegistryCleaner"
-		p:startDelay="20000"
-		p:repeatInterval="5000000" />
-=======
 
     <!-- Ticket Registry -->
     <bean id="ticketRegistry" class="org.jasig.cas.ticket.registry.DefaultTicketRegistry"/>
@@ -68,5 +48,4 @@
           p:jobDetail-ref="jobDetailTicketRegistryCleaner"
           p:startDelay="20000"
           p:repeatInterval="5000000"/>
->>>>>>> 16ffbdf8
 </beans>