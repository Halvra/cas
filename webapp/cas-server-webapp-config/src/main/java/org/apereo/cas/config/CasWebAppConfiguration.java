--- conflicted
+++ resolved
@@ -90,15 +90,9 @@
             @Override
             protected ModelAndView handleRequestInternal(final HttpServletRequest request,
                                                          final HttpServletResponse response) {
-<<<<<<< HEAD
                 final var queryString = request.getQueryString();
                 final var url = request.getContextPath() + "/login"
-                        + (queryString != null ? '?' + queryString : StringUtils.EMPTY);
-=======
-                final String queryString = request.getQueryString();
-                final String url = request.getContextPath() + "/login"
                     + (queryString != null ? '?' + queryString : StringUtils.EMPTY);
->>>>>>> 850ecf87
                 return new ModelAndView(new RedirectView(response.encodeURL(url)));
             }
 
