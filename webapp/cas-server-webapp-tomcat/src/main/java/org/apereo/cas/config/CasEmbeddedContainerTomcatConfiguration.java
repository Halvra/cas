--- conflicted
+++ resolved
@@ -54,18 +54,12 @@
 import org.springframework.boot.autoconfigure.condition.ConditionalOnMissingBean;
 import org.springframework.boot.autoconfigure.condition.ConditionalOnProperty;
 import org.springframework.boot.autoconfigure.web.ServerProperties;
-<<<<<<< HEAD
 import org.springframework.boot.autoconfigure.web.servlet.ServletWebServerFactoryAutoConfiguration;
 import org.springframework.boot.autoconfigure.web.servlet.ServletWebServerFactoryCustomizer;
-=======
-import org.springframework.boot.context.embedded.EmbeddedServletContainerCustomizer;
-import org.springframework.boot.context.embedded.EmbeddedServletContainerFactory;
-import org.springframework.boot.context.embedded.tomcat.TomcatContextCustomizer;
-import org.springframework.boot.context.embedded.tomcat.TomcatEmbeddedServletContainer;
-import org.springframework.boot.context.embedded.tomcat.TomcatEmbeddedServletContainerFactory;
->>>>>>> e4acb558
 import org.springframework.boot.context.properties.EnableConfigurationProperties;
+import org.springframework.boot.web.embedded.tomcat.TomcatContextCustomizer;
 import org.springframework.boot.web.embedded.tomcat.TomcatServletWebServerFactory;
+import org.springframework.boot.web.embedded.tomcat.TomcatWebServer;
 import org.springframework.boot.web.servlet.server.ConfigurableServletWebServerFactory;
 import org.springframework.context.annotation.Bean;
 import org.springframework.context.annotation.Configuration;
@@ -101,8 +95,20 @@
     @Autowired
     private CasConfigurationProperties casProperties;
 
-<<<<<<< HEAD
-    @Bean(name = "casTomcatEmbeddedServletContainerCustomizer")
+    @ConditionalOnMissingBean(name = "casServletContainerFactory")
+    @Bean
+    public ConfigurableServletWebServerFactory casServletContainerFactory() {
+        return new TomcatServletWebServerFactory() {
+            @Override
+            protected TomcatWebServer getTomcatWebServer(final Tomcat tomcat) {
+                configureSessionClustering(tomcat);
+                return super.getTomcatWebServer(tomcat);
+            }
+        };
+    }
+
+    @ConditionalOnMissingBean(name = "casTomcatEmbeddedServletContainerCustomizer")
+    @Bean
     public ServletWebServerFactoryCustomizer casTomcatEmbeddedServletContainerCustomizer() {
         return new ServletWebServerFactoryCustomizer(serverProperties) {
             @Override
@@ -116,6 +122,7 @@
                     configureRewriteValve(tomcat);
                     configureSSLValve(tomcat);
                     configureBasicAuthn(tomcat);
+                    configureContextForSessionClustering(tomcat);
                 } else {
                     LOGGER.error("Servlet web server factory [{}] does not support Apache Tomcat and cannot be customized!", factory);
                 }
@@ -123,41 +130,7 @@
         };
     }
 
-    private void configureBasicAuthn(final TomcatServletWebServerFactory tomcat) {
-=======
-    @ConditionalOnMissingBean(name = "casServletContainerFactory")
-    @Bean
-    public EmbeddedServletContainerFactory casServletContainerFactory() {
-        return new TomcatEmbeddedServletContainerFactory() {
-            @Override
-            protected TomcatEmbeddedServletContainer getTomcatEmbeddedServletContainer(final Tomcat tomcat) {
-                configureSessionClustering(tomcat);
-                return super.getTomcatEmbeddedServletContainer(tomcat);
-            }
-        };
-    }
-
-    @ConditionalOnMissingBean(name = "casTomcatEmbeddedServletContainerCustomizer")
-    @Bean
-    public EmbeddedServletContainerCustomizer casTomcatEmbeddedServletContainerCustomizer() {
-        return configurableEmbeddedServletContainer -> {
-            if (configurableEmbeddedServletContainer instanceof TomcatEmbeddedServletContainerFactory) {
-                final TomcatEmbeddedServletContainerFactory tomcat = (TomcatEmbeddedServletContainerFactory) configurableEmbeddedServletContainer;
-                configureAjp(tomcat);
-                configureHttp(tomcat);
-                configureHttpProxy(tomcat);
-                configureExtendedAccessLogValve(tomcat);
-                configureRewriteValve(tomcat);
-                configureSSLValve(tomcat);
-                configureBasicAuthn(tomcat);
-                configureContextForSessionClustering(tomcat);
-            } else {
-                LOGGER.error("EmbeddedServletContainer [{}] does not support Tomcat!", configurableEmbeddedServletContainer);
-            }
-        };
-    }
-
-    private void configureContextForSessionClustering(final TomcatEmbeddedServletContainerFactory tomcat) {
+    private void configureContextForSessionClustering(final TomcatServletWebServerFactory tomcat) {
         if (!isSessionClusteringEnabled()) {
             LOGGER.debug("Tomcat session clustering/replication is turned off");
             return;
@@ -186,8 +159,7 @@
 
     }
 
-    private void configureBasicAuthn(final TomcatEmbeddedServletContainerFactory tomcat) {
->>>>>>> e4acb558
+    private void configureBasicAuthn(final TomcatServletWebServerFactory tomcat) {
         final CasEmbeddedApacheTomcatBasicAuthenticationProperties basic = casProperties.getServer().getBasicAuthn();
         if (basic.isEnabled()) {
             tomcat.addContextCustomizers(ctx -> {
@@ -340,18 +312,7 @@
         }
     }
 
-<<<<<<< HEAD
-    /**
-     * Add SSLValve which reads X509 certificate from HTTP header.
-     * SSLValve javadoc says it should be an engine valve but it doesn't work
-     * so adding to context instead.
-     *
-     * @param tomcat tomcat container factory
-     */
     private void configureSSLValve(final TomcatServletWebServerFactory tomcat) {
-=======
-    private void configureSSLValve(final TomcatEmbeddedServletContainerFactory tomcat) {
->>>>>>> e4acb558
         final CasEmbeddedApacheTomcatSslValveProperties valveConfig = casProperties.getServer().getSslValve();
 
         if (valveConfig.isEnabled()) {
@@ -365,7 +326,99 @@
         }
     }
 
-<<<<<<< HEAD
+    private void configureSessionClustering(final Tomcat tomcat) {
+        if (!isSessionClusteringEnabled()) {
+            LOGGER.debug("Tomcat session clustering/replication is turned off");
+            return;
+        }
+
+        final CasEmbeddedApacheTomcatClusteringProperties props = casProperties.getServer().getClustering();
+        final SimpleTcpCluster cluster = new SimpleTcpCluster();
+        cluster.setChannelSendOptions(props.getChannelSendOptions());
+
+        final ClusterManagerBase manager = getClusteringManagerInstance();
+        cluster.setManagerTemplate(manager);
+
+        final GroupChannel channel = new GroupChannel();
+
+        final NioReceiver receiver = new NioReceiver();
+        receiver.setPort(props.getReceiverPort());
+        receiver.setTimeout(props.getReceiverTimeout());
+        receiver.setMaxThreads(props.getReceiverMaxThreads());
+        receiver.setAddress(props.getReceiverAddress());
+        receiver.setAutoBind(props.getReceiverAutoBind());
+        channel.setChannelReceiver(receiver);
+
+        final McastService membershipService = new McastService();
+        membershipService.setPort(props.getMembershipPort());
+        membershipService.setAddress(props.getMembershipAddress());
+        membershipService.setFrequency(props.getMembershipFrequency());
+        membershipService.setDropTime(props.getMembershipDropTime());
+        membershipService.setRecoveryEnabled(props.isMembershipRecoveryEnabled());
+        membershipService.setRecoveryCounter(props.getMembershipRecoveryCounter());
+        membershipService.setLocalLoopbackDisabled(props.isMembershipLocalLoopbackDisabled());
+        channel.setMembershipService(membershipService);
+
+        final ReplicationTransmitter sender = new ReplicationTransmitter();
+        sender.setTransport(new PooledParallelSender());
+        channel.setChannelSender(sender);
+
+        channel.addInterceptor(new TcpPingInterceptor());
+        channel.addInterceptor(new TcpFailureDetector());
+        channel.addInterceptor(new MessageDispatchInterceptor());
+
+        final StaticMembershipInterceptor membership = new StaticMembershipInterceptor();
+        final String[] memberSpecs = props.getClusterMembers().split(",", -1);
+        for (final String spec : memberSpecs) {
+            final ClusterMember memberDesc = new ClusterMember(spec);
+            final StaticMember member = new StaticMember();
+            member.setHost(memberDesc.getAddress());
+            member.setPort(memberDesc.getPort());
+            member.setDomain("CAS");
+            member.setUniqueId(memberDesc.getUniqueId());
+            membership.addStaticMember(member);
+            channel.addInterceptor(membership);
+            cluster.setChannel(channel);
+        }
+        cluster.addValve(new ReplicationValve());
+        cluster.addValve(new JvmRouteBinderValve());
+        cluster.addClusterListener(new ClusterSessionListener());
+
+        tomcat.getEngine().setCluster(cluster);
+    }
+
+    @Getter
+    @ToString
+    private static class ClusterMember {
+        private static final int UNIQUE_ID_LIMIT = 255;
+        private static final int UNIQUE_ID_ITERATIONS = 16;
+        private String address;
+        private int port;
+        private String uniqueId;
+
+        ClusterMember(final String spec) {
+            final String[] values = spec.split(":", -1);
+            address = values[0];
+            port = Integer.parseInt(values[1]);
+            int index = Integer.parseInt(values[2]);
+            if ((index < 0) || (index > UNIQUE_ID_LIMIT)) {
+                throw new IllegalArgumentException("invalid unique index: must be >= 0 and < 256");
+            }
+            uniqueId = "{";
+            for (int i = 0; i < UNIQUE_ID_ITERATIONS; i++, index++) {
+                if (i != 0) {
+                    uniqueId += ',';
+                }
+                uniqueId += index % (UNIQUE_ID_LIMIT + 1);
+            }
+            uniqueId += '}';
+        }
+    }
+
+    private boolean isSessionClusteringEnabled() {
+        final CasEmbeddedApacheTomcatClusteringProperties props = casProperties.getServer().getClustering();
+        return props.isEnabled() && StringUtils.isNotBlank(props.getClusterMembers());
+    }
 
     private static void configureConnectorForProtocol(final Connector connector, final String protocol) {
         final Field field = ReflectionUtils.findField(connector.getClass(), "protocolHandler");
@@ -388,99 +441,5 @@
                 ReflectionUtils.setField(field, connector, new Http11NioProtocol());
                 break;
         }
-=======
-    private void configureSessionClustering(final Tomcat tomcat) {
-        if (!isSessionClusteringEnabled()) {
-            LOGGER.debug("Tomcat session clustering/replication is turned off");
-            return;
-        }
-
-        final CasEmbeddedApacheTomcatClusteringProperties props = casProperties.getServer().getClustering();
-        final SimpleTcpCluster cluster = new SimpleTcpCluster();
-        cluster.setChannelSendOptions(props.getChannelSendOptions());
-
-        final ClusterManagerBase manager = getClusteringManagerInstance();
-        cluster.setManagerTemplate(manager);
-
-        final GroupChannel channel = new GroupChannel();
-
-        final NioReceiver receiver = new NioReceiver();
-        receiver.setPort(props.getReceiverPort());
-        receiver.setTimeout(props.getReceiverTimeout());
-        receiver.setMaxThreads(props.getReceiverMaxThreads());
-        receiver.setAddress(props.getReceiverAddress());
-        receiver.setAutoBind(props.getReceiverAutoBind());
-        channel.setChannelReceiver(receiver);
-
-        final McastService membershipService = new McastService();
-        membershipService.setPort(props.getMembershipPort());
-        membershipService.setAddress(props.getMembershipAddress());
-        membershipService.setFrequency(props.getMembershipFrequency());
-        membershipService.setDropTime(props.getMembershipDropTime());
-        membershipService.setRecoveryEnabled(props.isMembershipRecoveryEnabled());
-        membershipService.setRecoveryCounter(props.getMembershipRecoveryCounter());
-        membershipService.setLocalLoopbackDisabled(props.isMembershipLocalLoopbackDisabled());
-        channel.setMembershipService(membershipService);
-
-        final ReplicationTransmitter sender = new ReplicationTransmitter();
-        sender.setTransport(new PooledParallelSender());
-        channel.setChannelSender(sender);
-
-        channel.addInterceptor(new TcpPingInterceptor());
-        channel.addInterceptor(new TcpFailureDetector());
-        channel.addInterceptor(new MessageDispatchInterceptor());
-
-        final StaticMembershipInterceptor membership = new StaticMembershipInterceptor();
-        final String[] memberSpecs = props.getClusterMembers().split(",", -1);
-        for (final String spec : memberSpecs) {
-            final ClusterMemberDesc memberDesc = new ClusterMemberDesc(spec);
-            final StaticMember member = new StaticMember();
-            member.setHost(memberDesc.getAddress());
-            member.setPort(memberDesc.getPort());
-            member.setDomain("CAS");
-            member.setUniqueId(memberDesc.getUniqueId());
-            membership.addStaticMember(member);
-            channel.addInterceptor(membership);
-            cluster.setChannel(channel);
-        }
-        cluster.addValve(new ReplicationValve());
-        cluster.addValve(new JvmRouteBinderValve());
-        cluster.addClusterListener(new ClusterSessionListener());
-
-        tomcat.getEngine().setCluster(cluster);
-    }
-
-    @Getter
-    @ToString
-    private static class ClusterMemberDesc {
-        private static final int UNIQUE_ID_LIMIT = 255;
-        private static final int UNIQUE_ID_ITERATIONS = 16;
-        private String address;
-        private int port;
-        private String uniqueId;
-
-        ClusterMemberDesc(final String spec) {
-            final String[] values = spec.split(":", -1);
-            address = values[0];
-            port = Integer.parseInt(values[1]);
-            int index = Integer.parseInt(values[2]);
-            if ((index < 0) || (index > UNIQUE_ID_LIMIT)) {
-                throw new IllegalArgumentException("invalid unique index: must be >= 0 and < 256");
-            }
-            uniqueId = "{";
-            for (int i = 0; i < UNIQUE_ID_ITERATIONS; i++, index++) {
-                if (i != 0) {
-                    uniqueId += ',';
-                }
-                uniqueId += index % (UNIQUE_ID_LIMIT + 1);
-            }
-            uniqueId += '}';
-        }
-    }
-
-    private boolean isSessionClusteringEnabled() {
-        final CasEmbeddedApacheTomcatClusteringProperties props = casProperties.getServer().getClustering();
-        return props.isEnabled() && StringUtils.isNotBlank(props.getClusterMembers());
->>>>>>> e4acb558
     }
 }