--- conflicted
+++ resolved
@@ -1081,13 +1081,8 @@
   <properties>
 
     <!-- Dependency Versions -->
-<<<<<<< HEAD
     <spring.webflow.version>2.4.1.RELEASE</spring.webflow.version>
-    <spring.version>4.0.6.RELEASE</spring.version>
-=======
-    <spring.webflow.version>2.3.3.RELEASE</spring.webflow.version>
     <spring.version>4.1.1.RELEASE</spring.version>
->>>>>>> de824814
     <ldaptive.version>1.0.3</ldaptive.version>
     <spring.security.version>3.2.5.RELEASE</spring.security.version>
     <clover.version>2.6.3</clover.version>
