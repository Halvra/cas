--- conflicted
+++ resolved
@@ -214,11 +214,7 @@
         <plugin>
           <groupId>org.apache.maven.plugins</groupId>
           <artifactId>maven-surefire-plugin</artifactId>
-<<<<<<< HEAD
-          <version>2.17</version>
-=======
           <version>${maven-surefire-plugin.version}</version>
->>>>>>> 07e312fb
           <configuration>
             <forkMode>once</forkMode>
             <includes>
