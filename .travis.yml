--- conflicted
+++ resolved
@@ -1,74 +1,65 @@
-# Steps to enable this build are:
-#
-# Generate the OAUTH-TOKEN at https://github.com/settings/applications
-# Install travis: gem install travis
-# Login to travis: travis login
-# Encrypt the token: travis encrypt VAR_NAME=[OAUTH-TOKEN] -r apereo/cas --add env.global
-# Encrypted settings include SONATYPE_USER, SONATYPE_PWD, GH_TOKEN, COVERITY_SCAN_TOKEN
-
-language: java
-sudo: true
-dist: trusty
-services:
-  - docker
-branches:
-  only:
-  - master
-jdk:
-- oraclejdk8
-before_cache:
-  - rm -f  $HOME/.gradle/caches/modules-2/modules-2.lock
-  - rm -fr $HOME/.gradle/caches/*/plugin-resolution/
-cache:
-  directories:
-    - $HOME/.m2
-    - $HOME/.npm/
-    - $HOME/.gradle/caches/
-    - $HOME/.gradle/wrapper/    
-git:
-  depth: 1
-notifications:
-  slack: apereo:tUFPsW9tmnzVSADu1LqqSUV8
-matrix:
-  fast_finish: true
-env:
-  global:
-  - JAVA_OPTS="-Xms512m -Xmx3048m -Xss128m -XX:ReservedCodeCacheSize=512m -XX:+UseG1GC -Xverify:none -server"
-  - SPRING_MAIN_BANNER-MODE="off"
-  - COVERALLS_PARALLEL=true
-  - secure: "ScUSTo0if5m7ddnwUA7EaYucc6yzEUrKLk0DzCvkMfjn2h5taUFSKHx+S0hd2EzJofv+Em4eI5qncSK5LTxgD7HhHR1e3iZp+SqJenhhOnbuciZfg4QA+tUGw3XUdmREac5cz2l0qhi1q4vsnnZARj2d4vvf2HWuNtEOBu/ZAKI="
-  - secure: "iWPPLKSS3zBs2adqLPkMiHfCj2hSLyD5BoV3oodhR7Ne83Kpn1khRcEWFoHF3Ed11eSU+glNdPSzUpc8TzwTZGx5B3RU2Qp36hZFyjuzNWJARmoVPYMiEg3FFBQrUR75w+Tbtn6zPkiAk6nl0K5ewmY0/xixVdnTLXL5HjpE2rc="
-  - secure: "f3mDIZ8m6NYJXI8KvWD/sZRSeCCyIyfgPRy3Q6o9u9WyHZuYaJf95Ia0eJQ3gxUDS1TKL31Vk08dhFKrfIcKgifFPa2uQ2uyJkvGxlarMTQ+tpqsZYp4zAJgKc9r4xdZasvF2k4xqr+pl9AFjlpXB4jDD59XPXt3DcRABOYA9sM="
-  matrix:
-  - MATRIX_JOB_TYPE=BUILD
-  - MATRIX_JOB_TYPE=TEST MATRIX_SERVER=NONE
-  - MATRIX_JOB_TYPE=TEST MATRIX_SERVER=SERVICE
-  - MATRIX_JOB_TYPE=STYLE
-  - MATRIX_JOB_TYPE=JAVADOC
-  - MATRIX_JOB_TYPE=SNAPSHOT
-  - MATRIX_JOB_TYPE=DEPUPDATE
-  - MATRIX_JOB_TYPE=CFGMETADATA
-  - MATRIX_JOB_TYPE=DEPANALYZE
-before_install:
-- unset _JAVA_OPTIONS
-- chmod -R 777 ./ci/*.sh
-- ./ci/run-docker.sh
-<<<<<<< HEAD
-- chmod -R 777 ./ci/run-service-tests.sh
-- chmod -R 777 ./ci/init-travis-build.sh
-=======
->>>>>>> a34c7de0
-- ./ci/init-travis-build.sh
-- ./ci/push-docs-ghpages.sh
-- chmod -R 777 ./ci/
-install:
-- chmod -R 777 ./ci/install.sh
-- ./ci/install.sh
-script:
-- chmod -R 777 ./ci/script.sh
-- ./ci/script.sh
-after_script:
-- chmod -R 777 ./ci/stop.sh
-- ./ci/stop.sh
-
-
+# Steps to enable this build are:
+#
+# Generate the OAUTH-TOKEN at https://github.com/settings/applications
+# Install travis: gem install travis
+# Login to travis: travis login
+# Encrypt the token: travis encrypt VAR_NAME=[OAUTH-TOKEN] -r apereo/cas --add env.global
+# Encrypted settings include SONATYPE_USER, SONATYPE_PWD, GH_TOKEN, COVERITY_SCAN_TOKEN
+
+language: java
+sudo: true
+dist: trusty
+services:
+  - docker
+branches:
+  only:
+  - master
+jdk:
+- oraclejdk8
+before_cache:
+  - rm -f  $HOME/.gradle/caches/modules-2/modules-2.lock
+  - rm -fr $HOME/.gradle/caches/*/plugin-resolution/
+cache:
+  directories:
+    - $HOME/.m2
+    - $HOME/.npm/
+    - $HOME/.gradle/caches/
+    - $HOME/.gradle/wrapper/    
+git:
+  depth: 1
+notifications:
+  slack: apereo:tUFPsW9tmnzVSADu1LqqSUV8
+matrix:
+  fast_finish: true
+env:
+  global:
+  - JAVA_OPTS="-Xms512m -Xmx3048m -Xss128m -XX:ReservedCodeCacheSize=512m -XX:+UseG1GC -Xverify:none -server"
+  - SPRING_MAIN_BANNER-MODE="off"
+  - COVERALLS_PARALLEL=true
+  - secure: "ScUSTo0if5m7ddnwUA7EaYucc6yzEUrKLk0DzCvkMfjn2h5taUFSKHx+S0hd2EzJofv+Em4eI5qncSK5LTxgD7HhHR1e3iZp+SqJenhhOnbuciZfg4QA+tUGw3XUdmREac5cz2l0qhi1q4vsnnZARj2d4vvf2HWuNtEOBu/ZAKI="
+  - secure: "iWPPLKSS3zBs2adqLPkMiHfCj2hSLyD5BoV3oodhR7Ne83Kpn1khRcEWFoHF3Ed11eSU+glNdPSzUpc8TzwTZGx5B3RU2Qp36hZFyjuzNWJARmoVPYMiEg3FFBQrUR75w+Tbtn6zPkiAk6nl0K5ewmY0/xixVdnTLXL5HjpE2rc="
+  - secure: "f3mDIZ8m6NYJXI8KvWD/sZRSeCCyIyfgPRy3Q6o9u9WyHZuYaJf95Ia0eJQ3gxUDS1TKL31Vk08dhFKrfIcKgifFPa2uQ2uyJkvGxlarMTQ+tpqsZYp4zAJgKc9r4xdZasvF2k4xqr+pl9AFjlpXB4jDD59XPXt3DcRABOYA9sM="
+  matrix:
+  - MATRIX_JOB_TYPE=BUILD
+  - MATRIX_JOB_TYPE=TEST MATRIX_SERVER=NONE
+  - MATRIX_JOB_TYPE=TEST MATRIX_SERVER=SERVICE
+  - MATRIX_JOB_TYPE=STYLE
+  - MATRIX_JOB_TYPE=JAVADOC
+  - MATRIX_JOB_TYPE=SNAPSHOT
+  - MATRIX_JOB_TYPE=DEPUPDATE
+  - MATRIX_JOB_TYPE=CFGMETADATA
+  - MATRIX_JOB_TYPE=DEPANALYZE
+before_install:
+- unset _JAVA_OPTIONS
+- chmod -R 777 ./ci/*.sh
+- ./ci/push-docs-ghpages.sh
+- ./ci/run-service-tests.sh
+- ./ci/init-travis-build.sh
+install:
+- ./ci/install.sh
+script:
+- ./ci/script.sh
+after_script:
+- ./ci/stop.sh
+
+