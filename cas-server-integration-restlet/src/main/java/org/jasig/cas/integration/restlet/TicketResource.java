/*
 * Licensed to Jasig under one or more contributor license
 * agreements. See the NOTICE file distributed with this work
 * for additional information regarding copyright ownership.
 * Jasig licenses this file to you under the Apache License,
 * Version 2.0 (the "License"); you may not use this file
 * except in compliance with the License.  You may obtain a
 * copy of the License at the following location:
 *
 *   http://www.apache.org/licenses/LICENSE-2.0
 *
 * Unless required by applicable law or agreed to in writing,
 * software distributed under the License is distributed on an
 * "AS IS" BASIS, WITHOUT WARRANTIES OR CONDITIONS OF ANY
 * KIND, either express or implied.  See the License for the
 * specific language governing permissions and limitations
 * under the License.
 */
package org.jasig.cas.integration.restlet;

import java.security.Principal;
import java.util.HashMap;
import java.util.HashSet;
import java.util.Iterator;
import java.util.Locale;
import java.util.Map;
import java.util.Set;

import org.apache.commons.lang.StringUtils;
import org.jasig.cas.CentralAuthenticationService;
import org.jasig.cas.authentication.principal.Credentials;
import org.jasig.cas.authentication.principal.UsernamePasswordCredentials;
import org.jasig.cas.ticket.TicketException;
import org.restlet.Request;
import org.restlet.data.Form;
import org.restlet.data.MediaType;
import org.restlet.data.Reference;
import org.restlet.data.Status;
import org.restlet.representation.Representation;
import org.restlet.resource.Post;
import org.restlet.resource.ServerResource;
import org.slf4j.Logger;
import org.slf4j.LoggerFactory;
import org.springframework.beans.factory.annotation.Autowired;
import org.springframework.context.i18n.LocaleContextHolder;
import org.springframework.web.bind.support.WebRequestDataBinder;
import org.springframework.web.context.request.WebRequest;

/**
 * Handles the creation of Ticket Granting Tickets.
 *
 * @author Scott Battaglia
 * @since 3.3
 *
 */
public class TicketResource extends ServerResource {

    private static final Logger log = LoggerFactory.getLogger(TicketResource.class);

    @Autowired
    private CentralAuthenticationService centralAuthenticationService;

    public TicketResource() {
        setNegotiated(false);
    }

    @Post
    public final void acceptRepresentation(final Representation entity)  {
        log.debug("Obtaining credentials...");
        final Credentials c = obtainCredentials();
        try {
            final String ticketGrantingTicketId = this.centralAuthenticationService.createTicketGrantingTicket(c);
            getResponse().setStatus(determineStatus());
            final Reference ticket_ref = getRequest().getResourceRef().addSegment(ticketGrantingTicketId);
            getResponse().setLocationRef(ticket_ref);
<<<<<<< HEAD
            getResponse().setEntity("<!DOCTYPE HTML PUBLIC \"-//IETF//DTD HTML 2.0//EN\"><html><head><title>" + getResponse().getStatus().getCode() + " " + getResponse().getStatus().getDescription() + "</title></head><body><h1>TGT Created</h1><form action=\"" + ticket_ref + "\" method=\"POST\">Service:<input type=\"text\" name=\"service\" value=\"\"><br><input type=\"submit\" value=\"Submit\"></form></body></html>", MediaType.TEXT_HTML);        
        } catch (final Exception e) {
=======
            getResponse().setEntity("<!DOCTYPE HTML PUBLIC \"-//IETF//DTD HTML 2.0//EN\"><html><head><title>" + getResponse().getStatus().getCode() + " " + getResponse().getStatus().getDescription() + "</title></head><body><h1>TGT Created</h1><form action=\"" + ticket_ref + "\" method=\"POST\">Service:<input type=\"text\" name=\"service\" value=\"\"><br><input type=\"submit\" value=\"Submit\"></form></body></html>", MediaType.TEXT_HTML);
        } catch (final TicketException e) {
>>>>>>> e8f6c10a
            log.error(e.getMessage(),e);
            getResponse().setStatus(Status.CLIENT_ERROR_BAD_REQUEST, e.getMessage());
        }
    }
    /**
     * Template method for determining which status to return on a successful ticket creation.
     * This method exists for compatibility reasons with bad clients (i.e. Flash) that can't
     * process 201 with a Location header.
     *
     * @return the status to return.
     */
    protected Status determineStatus() {
        return Status.SUCCESS_CREATED;
    }

    protected Credentials obtainCredentials() {
        final UsernamePasswordCredentials c = new UsernamePasswordCredentials();
        final WebRequestDataBinder binder = new WebRequestDataBinder(c);
        final RestletWebRequest webRequest = new RestletWebRequest(getRequest());

        logFormRequest(new Form(getRequest().getEntity()));
        binder.bind(webRequest);

        return c;
    }

    private void logFormRequest(final Form form) {
        if (log.isDebugEnabled()) {
            final Set<String> pairs = new HashSet<String>();
            for (final String name : form.getNames()) {
                final StringBuilder builder = new StringBuilder();
                builder.append(name);
                builder.append(": ");
                if (!"password".equalsIgnoreCase(name)) {
                    builder.append(form.getValues(name));
                } else {
                    builder.append("*****");
                }
                pairs.add(builder.toString());
            }
            log.debug(StringUtils.join(pairs, ", "));
        }
    }

    protected class RestletWebRequest implements WebRequest {
        private final Form form;
        private final Request request;

        public RestletWebRequest(final Request request) {
            this.form = new Form(request.getEntity());
            this.request = request;
        }

        @Override
        public boolean checkNotModified(final String s) {
            return false;
        }

        @Override
        public boolean checkNotModified(final long lastModifiedTimestamp) {
            return false;
        }

        @Override
        public String getContextPath() {
            return this.request.getResourceRef().getPath();
        }

        @Override
        public String getDescription(final boolean includeClientInfo) {
            return null;
        }

        @Override
        public Locale getLocale() {
            return LocaleContextHolder.getLocale();
        }

        @Override
        public String getParameter(final String paramName) {
            return this.form.getFirstValue(paramName);
        }

        @Override
        public Map<String, String[]> getParameterMap() {
            final Map<String, String[]> conversion = new HashMap<String,String[]>();

            for (final Map.Entry<String, String> entry : this.form.getValuesMap().entrySet()) {
                conversion.put(entry.getKey(), new String[] {entry.getValue()});
            }

            return conversion;
        }

        @Override
        public String[] getParameterValues(final String paramName) {
            return this.form.getValuesArray(paramName);
        }

        @Override
        public String getRemoteUser() {
            return null;
        }

        @Override
        public Principal getUserPrincipal() {
            return null;
        }

        @Override
        public boolean isSecure() {
            return this.request.isConfidential();
        }

        @Override
        public boolean isUserInRole(final String role) {
            return false;
        }

        @Override
        public Object getAttribute(final String name, final int scope) {
            return null;
        }

        @Override
        public String[] getAttributeNames(final int scope) {
            return null;
        }

        @Override
        public String getSessionId() {
            return null;
        }

        @Override
        public Object getSessionMutex() {
            return null;
        }

        @Override
        public void registerDestructionCallback(final String name, final Runnable callback, final int scope) {
            // nothing to do
        }

        @Override
        public void removeAttribute(final String name, final int scope) {
            // nothing to do
        }

        @Override
        public void setAttribute(final String name, final Object value, final int scope) {
            // nothing to do
        }

        @Override
        public String getHeader(final String s) {
            return null;
        }

        @Override
        public String[] getHeaderValues(final String s) {
            return new String[0];
        }

        @Override
        public Iterator<String> getHeaderNames() {
            return null;
        }

        @Override
        public Iterator<String> getParameterNames() {
            return null;
        }

        @Override
        public Object resolveReference(final String s) {
            return null;
        }
    }
}
<|MERGE_RESOLUTION|>--- conflicted
+++ resolved
@@ -1,262 +1,256 @@
-/*
- * Licensed to Jasig under one or more contributor license
- * agreements. See the NOTICE file distributed with this work
- * for additional information regarding copyright ownership.
- * Jasig licenses this file to you under the Apache License,
- * Version 2.0 (the "License"); you may not use this file
- * except in compliance with the License.  You may obtain a
- * copy of the License at the following location:
- *
- *   http://www.apache.org/licenses/LICENSE-2.0
- *
- * Unless required by applicable law or agreed to in writing,
- * software distributed under the License is distributed on an
- * "AS IS" BASIS, WITHOUT WARRANTIES OR CONDITIONS OF ANY
- * KIND, either express or implied.  See the License for the
- * specific language governing permissions and limitations
- * under the License.
- */
-package org.jasig.cas.integration.restlet;
-
-import java.security.Principal;
-import java.util.HashMap;
-import java.util.HashSet;
-import java.util.Iterator;
-import java.util.Locale;
-import java.util.Map;
-import java.util.Set;
-
-import org.apache.commons.lang.StringUtils;
-import org.jasig.cas.CentralAuthenticationService;
-import org.jasig.cas.authentication.principal.Credentials;
-import org.jasig.cas.authentication.principal.UsernamePasswordCredentials;
-import org.jasig.cas.ticket.TicketException;
-import org.restlet.Request;
-import org.restlet.data.Form;
-import org.restlet.data.MediaType;
-import org.restlet.data.Reference;
-import org.restlet.data.Status;
-import org.restlet.representation.Representation;
-import org.restlet.resource.Post;
-import org.restlet.resource.ServerResource;
-import org.slf4j.Logger;
-import org.slf4j.LoggerFactory;
-import org.springframework.beans.factory.annotation.Autowired;
-import org.springframework.context.i18n.LocaleContextHolder;
-import org.springframework.web.bind.support.WebRequestDataBinder;
-import org.springframework.web.context.request.WebRequest;
-
-/**
- * Handles the creation of Ticket Granting Tickets.
- *
- * @author Scott Battaglia
- * @since 3.3
- *
- */
-public class TicketResource extends ServerResource {
-
-    private static final Logger log = LoggerFactory.getLogger(TicketResource.class);
-
-    @Autowired
-    private CentralAuthenticationService centralAuthenticationService;
-
-    public TicketResource() {
-        setNegotiated(false);
-    }
-
-    @Post
-    public final void acceptRepresentation(final Representation entity)  {
-        log.debug("Obtaining credentials...");
-        final Credentials c = obtainCredentials();
-        try {
-            final String ticketGrantingTicketId = this.centralAuthenticationService.createTicketGrantingTicket(c);
-            getResponse().setStatus(determineStatus());
-            final Reference ticket_ref = getRequest().getResourceRef().addSegment(ticketGrantingTicketId);
-            getResponse().setLocationRef(ticket_ref);
-<<<<<<< HEAD
-            getResponse().setEntity("<!DOCTYPE HTML PUBLIC \"-//IETF//DTD HTML 2.0//EN\"><html><head><title>" + getResponse().getStatus().getCode() + " " + getResponse().getStatus().getDescription() + "</title></head><body><h1>TGT Created</h1><form action=\"" + ticket_ref + "\" method=\"POST\">Service:<input type=\"text\" name=\"service\" value=\"\"><br><input type=\"submit\" value=\"Submit\"></form></body></html>", MediaType.TEXT_HTML);        
-        } catch (final Exception e) {
-=======
-            getResponse().setEntity("<!DOCTYPE HTML PUBLIC \"-//IETF//DTD HTML 2.0//EN\"><html><head><title>" + getResponse().getStatus().getCode() + " " + getResponse().getStatus().getDescription() + "</title></head><body><h1>TGT Created</h1><form action=\"" + ticket_ref + "\" method=\"POST\">Service:<input type=\"text\" name=\"service\" value=\"\"><br><input type=\"submit\" value=\"Submit\"></form></body></html>", MediaType.TEXT_HTML);
-        } catch (final TicketException e) {
->>>>>>> e8f6c10a
-            log.error(e.getMessage(),e);
-            getResponse().setStatus(Status.CLIENT_ERROR_BAD_REQUEST, e.getMessage());
-        }
-    }
-    /**
-     * Template method for determining which status to return on a successful ticket creation.
-     * This method exists for compatibility reasons with bad clients (i.e. Flash) that can't
-     * process 201 with a Location header.
-     *
-     * @return the status to return.
-     */
-    protected Status determineStatus() {
-        return Status.SUCCESS_CREATED;
-    }
-
-    protected Credentials obtainCredentials() {
-        final UsernamePasswordCredentials c = new UsernamePasswordCredentials();
-        final WebRequestDataBinder binder = new WebRequestDataBinder(c);
-        final RestletWebRequest webRequest = new RestletWebRequest(getRequest());
-
-        logFormRequest(new Form(getRequest().getEntity()));
-        binder.bind(webRequest);
-
-        return c;
-    }
-
-    private void logFormRequest(final Form form) {
-        if (log.isDebugEnabled()) {
-            final Set<String> pairs = new HashSet<String>();
-            for (final String name : form.getNames()) {
-                final StringBuilder builder = new StringBuilder();
-                builder.append(name);
-                builder.append(": ");
-                if (!"password".equalsIgnoreCase(name)) {
-                    builder.append(form.getValues(name));
-                } else {
-                    builder.append("*****");
-                }
-                pairs.add(builder.toString());
-            }
-            log.debug(StringUtils.join(pairs, ", "));
-        }
-    }
-
-    protected class RestletWebRequest implements WebRequest {
-        private final Form form;
-        private final Request request;
-
-        public RestletWebRequest(final Request request) {
-            this.form = new Form(request.getEntity());
-            this.request = request;
-        }
-
-        @Override
-        public boolean checkNotModified(final String s) {
-            return false;
-        }
-
-        @Override
-        public boolean checkNotModified(final long lastModifiedTimestamp) {
-            return false;
-        }
-
-        @Override
-        public String getContextPath() {
-            return this.request.getResourceRef().getPath();
-        }
-
-        @Override
-        public String getDescription(final boolean includeClientInfo) {
-            return null;
-        }
-
-        @Override
-        public Locale getLocale() {
-            return LocaleContextHolder.getLocale();
-        }
-
-        @Override
-        public String getParameter(final String paramName) {
-            return this.form.getFirstValue(paramName);
-        }
-
-        @Override
-        public Map<String, String[]> getParameterMap() {
-            final Map<String, String[]> conversion = new HashMap<String,String[]>();
-
-            for (final Map.Entry<String, String> entry : this.form.getValuesMap().entrySet()) {
-                conversion.put(entry.getKey(), new String[] {entry.getValue()});
-            }
-
-            return conversion;
-        }
-
-        @Override
-        public String[] getParameterValues(final String paramName) {
-            return this.form.getValuesArray(paramName);
-        }
-
-        @Override
-        public String getRemoteUser() {
-            return null;
-        }
-
-        @Override
-        public Principal getUserPrincipal() {
-            return null;
-        }
-
-        @Override
-        public boolean isSecure() {
-            return this.request.isConfidential();
-        }
-
-        @Override
-        public boolean isUserInRole(final String role) {
-            return false;
-        }
-
-        @Override
-        public Object getAttribute(final String name, final int scope) {
-            return null;
-        }
-
-        @Override
-        public String[] getAttributeNames(final int scope) {
-            return null;
-        }
-
-        @Override
-        public String getSessionId() {
-            return null;
-        }
-
-        @Override
-        public Object getSessionMutex() {
-            return null;
-        }
-
-        @Override
-        public void registerDestructionCallback(final String name, final Runnable callback, final int scope) {
-            // nothing to do
-        }
-
-        @Override
-        public void removeAttribute(final String name, final int scope) {
-            // nothing to do
-        }
-
-        @Override
-        public void setAttribute(final String name, final Object value, final int scope) {
-            // nothing to do
-        }
-
-        @Override
-        public String getHeader(final String s) {
-            return null;
-        }
-
-        @Override
-        public String[] getHeaderValues(final String s) {
-            return new String[0];
-        }
-
-        @Override
-        public Iterator<String> getHeaderNames() {
-            return null;
-        }
-
-        @Override
-        public Iterator<String> getParameterNames() {
-            return null;
-        }
-
-        @Override
-        public Object resolveReference(final String s) {
-            return null;
-        }
-    }
-}
+/*
+ * Licensed to Jasig under one or more contributor license
+ * agreements. See the NOTICE file distributed with this work
+ * for additional information regarding copyright ownership.
+ * Jasig licenses this file to you under the Apache License,
+ * Version 2.0 (the "License"); you may not use this file
+ * except in compliance with the License.  You may obtain a
+ * copy of the License at the following location:
+ *
+ *   http://www.apache.org/licenses/LICENSE-2.0
+ *
+ * Unless required by applicable law or agreed to in writing,
+ * software distributed under the License is distributed on an
+ * "AS IS" BASIS, WITHOUT WARRANTIES OR CONDITIONS OF ANY
+ * KIND, either express or implied.  See the License for the
+ * specific language governing permissions and limitations
+ * under the License.
+ */
+package org.jasig.cas.integration.restlet;
+
+import java.security.Principal;
+import java.util.HashMap;
+import java.util.HashSet;
+import java.util.Iterator;
+import java.util.Locale;
+import java.util.Map;
+import java.util.Set;
+
+import org.apache.commons.lang.StringUtils;
+import org.jasig.cas.CentralAuthenticationService;
+import org.jasig.cas.authentication.principal.Credentials;
+import org.jasig.cas.authentication.principal.UsernamePasswordCredentials;
+import org.restlet.Request;
+import org.restlet.data.Form;
+import org.restlet.data.MediaType;
+import org.restlet.data.Reference;
+import org.restlet.data.Status;
+import org.restlet.representation.Representation;
+import org.restlet.resource.Post;
+import org.restlet.resource.ServerResource;
+import org.slf4j.Logger;
+import org.slf4j.LoggerFactory;
+import org.springframework.beans.factory.annotation.Autowired;
+import org.springframework.context.i18n.LocaleContextHolder;
+import org.springframework.web.bind.support.WebRequestDataBinder;
+import org.springframework.web.context.request.WebRequest;
+
+/**
+ * Handles the creation of Ticket Granting Tickets.
+ *
+ * @author Scott Battaglia
+ * @since 3.3
+ *
+ */
+public class TicketResource extends ServerResource {
+
+    private static final Logger log = LoggerFactory.getLogger(TicketResource.class);
+
+    @Autowired
+    private CentralAuthenticationService centralAuthenticationService;
+
+    public TicketResource() {
+        setNegotiated(false);
+    }
+
+    @Post
+    public final void acceptRepresentation(final Representation entity)  {
+        log.debug("Obtaining credentials...");
+        final Credentials c = obtainCredentials();
+        try {
+            final String ticketGrantingTicketId = this.centralAuthenticationService.createTicketGrantingTicket(c);
+            getResponse().setStatus(determineStatus());
+            final Reference ticket_ref = getRequest().getResourceRef().addSegment(ticketGrantingTicketId);
+            getResponse().setLocationRef(ticket_ref);
+            getResponse().setEntity("<!DOCTYPE HTML PUBLIC \"-//IETF//DTD HTML 2.0//EN\"><html><head><title>" + getResponse().getStatus().getCode() + " " + getResponse().getStatus().getDescription() + "</title></head><body><h1>TGT Created</h1><form action=\"" + ticket_ref + "\" method=\"POST\">Service:<input type=\"text\" name=\"service\" value=\"\"><br><input type=\"submit\" value=\"Submit\"></form></body></html>", MediaType.TEXT_HTML);
+        } catch (final Exception e) {
+            log.error(e.getMessage(),e);
+            getResponse().setStatus(Status.CLIENT_ERROR_BAD_REQUEST, e.getMessage());
+        }
+    }
+    /**
+     * Template method for determining which status to return on a successful ticket creation.
+     * This method exists for compatibility reasons with bad clients (i.e. Flash) that can't
+     * process 201 with a Location header.
+     *
+     * @return the status to return.
+     */
+    protected Status determineStatus() {
+        return Status.SUCCESS_CREATED;
+    }
+
+    protected Credentials obtainCredentials() {
+        final UsernamePasswordCredentials c = new UsernamePasswordCredentials();
+        final WebRequestDataBinder binder = new WebRequestDataBinder(c);
+        final RestletWebRequest webRequest = new RestletWebRequest(getRequest());
+
+        logFormRequest(new Form(getRequest().getEntity()));
+        binder.bind(webRequest);
+
+        return c;
+    }
+
+    private void logFormRequest(final Form form) {
+        if (log.isDebugEnabled()) {
+            final Set<String> pairs = new HashSet<String>();
+            for (final String name : form.getNames()) {
+                final StringBuilder builder = new StringBuilder();
+                builder.append(name);
+                builder.append(": ");
+                if (!"password".equalsIgnoreCase(name)) {
+                    builder.append(form.getValues(name));
+                } else {
+                    builder.append("*****");
+                }
+                pairs.add(builder.toString());
+            }
+            log.debug(StringUtils.join(pairs, ", "));
+        }
+    }
+
+    protected class RestletWebRequest implements WebRequest {
+        private final Form form;
+        private final Request request;
+
+        public RestletWebRequest(final Request request) {
+            this.form = new Form(request.getEntity());
+            this.request = request;
+        }
+
+        @Override
+        public boolean checkNotModified(final String s) {
+            return false;
+        }
+
+        @Override
+        public boolean checkNotModified(final long lastModifiedTimestamp) {
+            return false;
+        }
+
+        @Override
+        public String getContextPath() {
+            return this.request.getResourceRef().getPath();
+        }
+
+        @Override
+        public String getDescription(final boolean includeClientInfo) {
+            return null;
+        }
+
+        @Override
+        public Locale getLocale() {
+            return LocaleContextHolder.getLocale();
+        }
+
+        @Override
+        public String getParameter(final String paramName) {
+            return this.form.getFirstValue(paramName);
+        }
+
+        @Override
+        public Map<String, String[]> getParameterMap() {
+            final Map<String, String[]> conversion = new HashMap<String,String[]>();
+
+            for (final Map.Entry<String, String> entry : this.form.getValuesMap().entrySet()) {
+                conversion.put(entry.getKey(), new String[] {entry.getValue()});
+            }
+
+            return conversion;
+        }
+
+        @Override
+        public String[] getParameterValues(final String paramName) {
+            return this.form.getValuesArray(paramName);
+        }
+
+        @Override
+        public String getRemoteUser() {
+            return null;
+        }
+
+        @Override
+        public Principal getUserPrincipal() {
+            return null;
+        }
+
+        @Override
+        public boolean isSecure() {
+            return this.request.isConfidential();
+        }
+
+        @Override
+        public boolean isUserInRole(final String role) {
+            return false;
+        }
+
+        @Override
+        public Object getAttribute(final String name, final int scope) {
+            return null;
+        }
+
+        @Override
+        public String[] getAttributeNames(final int scope) {
+            return null;
+        }
+
+        @Override
+        public String getSessionId() {
+            return null;
+        }
+
+        @Override
+        public Object getSessionMutex() {
+            return null;
+        }
+
+        @Override
+        public void registerDestructionCallback(final String name, final Runnable callback, final int scope) {
+            // nothing to do
+        }
+
+        @Override
+        public void removeAttribute(final String name, final int scope) {
+            // nothing to do
+        }
+
+        @Override
+        public void setAttribute(final String name, final Object value, final int scope) {
+            // nothing to do
+        }
+
+        @Override
+        public String getHeader(final String s) {
+            return null;
+        }
+
+        @Override
+        public String[] getHeaderValues(final String s) {
+            return new String[0];
+        }
+
+        @Override
+        public Iterator<String> getHeaderNames() {
+            return null;
+        }
+
+        @Override
+        public Iterator<String> getParameterNames() {
+            return null;
+        }
+
+        @Override
+        public Object resolveReference(final String s) {
+            return null;
+        }
+    }
+}