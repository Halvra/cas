--- conflicted
+++ resolved
@@ -29,10 +29,7 @@
 import org.jasig.cas.adaptors.x509.authentication.handler.support.X509CredentialsAuthenticationHandler;
 import org.jasig.cas.adaptors.x509.authentication.principal.AbstractX509CertificateTests;
 import org.jasig.cas.adaptors.x509.authentication.principal.X509CertificateCredentialsToSerialNumberPrincipalResolver;
-<<<<<<< HEAD
 import org.jasig.cas.authentication.AuthenticationHandler;
-=======
->>>>>>> 0b3300d9
 import org.jasig.cas.authentication.AuthenticationManagerImpl;
 import org.jasig.cas.authentication.LegacyAuthenticationHandlerAdapter;
 import org.jasig.cas.authentication.principal.CredentialsToPrincipalResolver;
@@ -69,24 +66,16 @@
         final X509CredentialsAuthenticationHandler a = new X509CredentialsAuthenticationHandler();
         a.setTrustedIssuerDnPattern("CN=\\w+,DC=jasig,DC=org");
 
-<<<<<<< HEAD
         final AuthenticationHandler[] handlers = new AuthenticationHandler[] {
                 new LegacyAuthenticationHandlerAdapter(a),
         };
         authenticationManager.setAuthenticationHandlers(Arrays.asList(handlers));
-        authenticationManager.setCredentialsToPrincipalResolvers(Arrays.asList(new CredentialsToPrincipalResolver[] {new X509CertificateCredentialsToSerialNumberPrincipalResolver()}));
-        
-        centralAuthenticationService.setTicketGrantingTicketUniqueTicketIdGenerator(new DefaultUniqueTicketIdGenerator());
-=======
-        authenticationManager.setAuthenticationHandlers(Arrays.asList(
-                new AuthenticationHandler[] {a}));
         authenticationManager.setCredentialsToPrincipalResolvers(Arrays.asList(
                 new CredentialsToPrincipalResolver[] {
-                new X509CertificateCredentialsToSerialNumberPrincipalResolver()}));
-
+                        new X509CertificateCredentialsToSerialNumberPrincipalResolver()
+                }));
         centralAuthenticationService.setTicketGrantingTicketUniqueTicketIdGenerator(
                 new DefaultUniqueTicketIdGenerator());
->>>>>>> 0b3300d9
         centralAuthenticationService.setUniqueTicketIdGeneratorsForService(idGenerators);
         centralAuthenticationService.setServiceTicketExpirationPolicy(new NeverExpiresExpirationPolicy());
         centralAuthenticationService.setTicketGrantingTicketExpirationPolicy(new NeverExpiresExpirationPolicy());
