--- conflicted
+++ resolved
@@ -3,30 +3,11 @@
 dependencies {
 
   compile project(':cas-server-core-services')
+  compile project(':cas-server-core-web')
   compile project(':cas-server-core-tickets')
-  compile project(':cas-server-core-web')
-<<<<<<< HEAD
-  compile(group: 'org.pac4j', name: 'spring-webmvc-pac4j', version: springWebmvcPac4jVersion) {
-    exclude(module: 'spring-webmvc')
-    exclude(module: 'spring-core')
-    exclude(module: 'slf4j-api')
-    exclude(module: 'pac4j-core')
-  }
-  compile(group: 'org.pac4j', name: 'pac4j-cas', version: pac4jVersion) {
-    exclude(module: 'slf4j-api')
-    exclude(module: 'joda-time')
-  }
-  compile group: 'com.fasterxml.jackson.core', name: 'jackson-databind', version:jacksonDatabindVersion
-  runtime(group: 'org.hibernate', name: 'hibernate-validator', version:hibernateValidatorVersion) {
-    exclude(module: 'slf4j-api')
-    exclude(module: 'jboss-logging')
-  }
-=======
   compile libraries.pac4j
   compile libraries.jackson
   runtime libraries.hibernate
-  testCompile project(':cas-server-core-tickets')
->>>>>>> 56e152fc
   testCompile project(':cas-server-core-util')
   testCompile project(path: ":cas-server-core-authentication", configuration: "tests")
   testCompile project(':cas-server-core-logout')
