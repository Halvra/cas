<<<<<<< HEAD
/*
 * Licensed to Jasig under one or more contributor license
 * agreements. See the NOTICE file distributed with this work
 * for additional information regarding copyright ownership.
 * Jasig licenses this file to you under the Apache License,
 * Version 2.0 (the "License"); you may not use this file
 * except in compliance with the License.  You may obtain a
 * copy of the License at the following location:
 *
 *   http://www.apache.org/licenses/LICENSE-2.0
 *
 * Unless required by applicable law or agreed to in writing,
 * software distributed under the License is distributed on an
 * "AS IS" BASIS, WITHOUT WARRANTIES OR CONDITIONS OF ANY
 * KIND, either express or implied.  See the License for the
 * specific language governing permissions and limitations
 * under the License.
 */
package org.jasig.cas.support.oauth.web;

import java.util.Collection;

import javax.servlet.http.HttpServletRequest;
import javax.servlet.http.HttpServletResponse;
import javax.servlet.http.HttpSession;

import org.apache.commons.lang.StringUtils;
import org.jasig.cas.services.RegisteredService;
import org.jasig.cas.services.ServicesManager;
import org.jasig.cas.support.oauth.OAuthConstants;
import org.jasig.cas.support.oauth.OAuthUtils;
import org.slf4j.Logger;
import org.slf4j.LoggerFactory;
import org.springframework.web.servlet.ModelAndView;
import org.springframework.web.servlet.mvc.AbstractController;

/**
 * This controller is in charge of responding to the authorize
 * call in OAuth protocol. It stores the callback url and redirects user to the
 * login page with the callback service.
 *
 * @author Jerome Leleu
 * @since 3.5.0
 */
public final class OAuth20AuthorizeController extends AbstractController {

    private static Logger LOGGER = LoggerFactory.getLogger(OAuth20AuthorizeController.class);

    private final String loginUrl;

    private final ServicesManager servicesManager;

    public OAuth20AuthorizeController(final ServicesManager servicesManager, final String loginUrl) {
        this.servicesManager = servicesManager;
        this.loginUrl = loginUrl;
    }

    @Override
    protected ModelAndView handleRequestInternal(final HttpServletRequest request, final HttpServletResponse response)
            throws Exception {

        final String clientId = request.getParameter(OAuthConstants.CLIENT_ID);
        LOGGER.debug("{} : {}", OAuthConstants.CLIENT_ID, clientId);

        final String redirectUri = request.getParameter(OAuthConstants.REDIRECT_URI);
        LOGGER.debug("{} : {}", OAuthConstants.REDIRECT_URI, redirectUri);

        final String state = request.getParameter(OAuthConstants.STATE);
        LOGGER.debug("{} : {}", OAuthConstants.STATE, state);

        // clientId is required
        if (StringUtils.isBlank(clientId)) {
            LOGGER.error("Missing {}", OAuthConstants.CLIENT_ID);
            return new ModelAndView(OAuthConstants.ERROR_VIEW);
        }
        // redirectUri is required
        if (StringUtils.isBlank(redirectUri)) {
            LOGGER.error("Missing {}", OAuthConstants.REDIRECT_URI);
            return new ModelAndView(OAuthConstants.ERROR_VIEW);
        }

        // name of the CAS service
        final Collection<RegisteredService> services = servicesManager.getAllServices();
        RegisteredService service = null;
        for (final RegisteredService aService : services) {
            if (StringUtils.equals(aService.getName(), clientId)) {
                service = aService;
                break;
            }
        }
        if (service == null) {
            LOGGER.error("Unknown {} : {}", OAuthConstants.CLIENT_ID, clientId);
            return new ModelAndView(OAuthConstants.ERROR_VIEW);
        }

        final String serviceId = service.getServiceId();
        // redirectUri should start with serviceId
        if (!StringUtils.startsWith(redirectUri, serviceId)) {
            LOGGER.error("Unsupported {} : {} for serviceId : {}", OAuthConstants.REDIRECT_URI, redirectUri, serviceId);
            return new ModelAndView(OAuthConstants.ERROR_VIEW);
        }

        // keep info in session
        final HttpSession session = request.getSession();
        session.setAttribute(OAuthConstants.OAUTH20_CALLBACKURL, redirectUri);
        session.setAttribute(OAuthConstants.OAUTH20_SERVICE_NAME, service.getTheme());
        session.setAttribute(OAuthConstants.OAUTH20_STATE, state);

        final String callbackAuthorizeUrl = request.getRequestURL().toString()
                .replace("/" + OAuthConstants.AUTHORIZE_URL, "/" + OAuthConstants.CALLBACK_AUTHORIZE_URL);
        LOGGER.debug("{} : {}", OAuthConstants.CALLBACK_AUTHORIZE_URL, callbackAuthorizeUrl);

        final String loginUrlWithService = OAuthUtils.addParameter(loginUrl, OAuthConstants.SERVICE,
                callbackAuthorizeUrl);
        LOGGER.debug("loginUrlWithService : {}", loginUrlWithService);
        return OAuthUtils.redirectTo(loginUrlWithService);
    }

    static void setLogger(final Logger aLogger) {
        LOGGER = aLogger;
    }
}
=======
/*
 * Licensed to Jasig under one or more contributor license
 * agreements. See the NOTICE file distributed with this work
 * for additional information regarding copyright ownership.
 * Jasig licenses this file to you under the Apache License,
 * Version 2.0 (the "License"); you may not use this file
 * except in compliance with the License.  You may obtain a
 * copy of the License at the following location:
 *
 *   http://www.apache.org/licenses/LICENSE-2.0
 *
 * Unless required by applicable law or agreed to in writing,
 * software distributed under the License is distributed on an
 * "AS IS" BASIS, WITHOUT WARRANTIES OR CONDITIONS OF ANY
 * KIND, either express or implied.  See the License for the
 * specific language governing permissions and limitations
 * under the License.
 */
package org.jasig.cas.support.oauth.web;

import java.util.Collection;

import javax.servlet.http.HttpServletRequest;
import javax.servlet.http.HttpServletResponse;
import javax.servlet.http.HttpSession;

import org.apache.commons.lang.StringUtils;
import org.jasig.cas.services.RegisteredService;
import org.jasig.cas.services.ServicesManager;
import org.jasig.cas.support.oauth.OAuthConstants;
import org.jasig.cas.support.oauth.OAuthUtils;
import org.slf4j.Logger;
import org.slf4j.LoggerFactory;
import org.springframework.web.servlet.ModelAndView;
import org.springframework.web.servlet.mvc.AbstractController;

/**
 * This controller is in charge of responding to the authorize
 * call in OAuth protocol. It stores the callback url and redirects user to the
 * login page with the callback service.
 *
 * @author Jerome Leleu
 * @since 3.5.0
 */
public final class OAuth20AuthorizeController extends AbstractController {

    private static Logger log = LoggerFactory.getLogger(OAuth20AuthorizeController.class);

    private final String loginUrl;

    private final ServicesManager servicesManager;

    public OAuth20AuthorizeController(final ServicesManager servicesManager, final String loginUrl) {
        this.servicesManager = servicesManager;
        this.loginUrl = loginUrl;
    }

    @Override
    protected ModelAndView handleRequestInternal(final HttpServletRequest request, final HttpServletResponse response)
            throws Exception {

        final String clientId = request.getParameter(OAuthConstants.CLIENT_ID);
        log.debug("{} : {}", OAuthConstants.CLIENT_ID, clientId);

        final String redirectUri = request.getParameter(OAuthConstants.REDIRECT_URI);
        log.debug("{} : {}", OAuthConstants.REDIRECT_URI, redirectUri);

        final String state = request.getParameter(OAuthConstants.STATE);
        log.debug("{} : {}", OAuthConstants.STATE, state);

        // clientId is required
        if (StringUtils.isBlank(clientId)) {
            log.error("Missing {}", OAuthConstants.CLIENT_ID);
            return new ModelAndView(OAuthConstants.ERROR_VIEW);
        }
        // redirectUri is required
        if (StringUtils.isBlank(redirectUri)) {
            log.error("Missing {}", OAuthConstants.REDIRECT_URI);
            return new ModelAndView(OAuthConstants.ERROR_VIEW);
        }

        // name of the CAS service
        final Collection<RegisteredService> services = servicesManager.getAllServices();
        RegisteredService service = null;
        for (final RegisteredService aService : services) {
            if (StringUtils.equals(aService.getName(), clientId)) {
                service = aService;
                break;
            }
        }
        if (service == null) {
            log.error("Unknown {} : {}", OAuthConstants.CLIENT_ID, clientId);
            return new ModelAndView(OAuthConstants.ERROR_VIEW);
        }

        final String serviceId = service.getServiceId();
        // redirectUri should start with serviceId
        if (!StringUtils.startsWith(redirectUri, serviceId)) {
            log.error("Unsupported {} : {} for serviceId : {}", OAuthConstants.REDIRECT_URI, redirectUri, serviceId);
            return new ModelAndView(OAuthConstants.ERROR_VIEW);
        }

        // keep info in session
        final HttpSession session = request.getSession();
        session.setAttribute(OAuthConstants.OAUTH20_CALLBACKURL, redirectUri);
        session.setAttribute(OAuthConstants.OAUTH20_SERVICE_NAME, service.getTheme());
        session.setAttribute(OAuthConstants.OAUTH20_STATE, state);

        final String callbackAuthorizeUrl = request.getRequestURL().toString()
                .replace("/" + OAuthConstants.AUTHORIZE_URL, "/" + OAuthConstants.CALLBACK_AUTHORIZE_URL);
        log.debug("{} : {}", OAuthConstants.CALLBACK_AUTHORIZE_URL, callbackAuthorizeUrl);

        final String loginUrlWithService = OAuthUtils.addParameter(loginUrl, OAuthConstants.SERVICE,
                callbackAuthorizeUrl);
        log.debug("loginUrlWithService : {}", loginUrlWithService);
        return OAuthUtils.redirectTo(loginUrlWithService);
    }
}
>>>>>>> 4ca6916c
<|MERGE_RESOLUTION|>--- conflicted
+++ resolved
@@ -1,4 +1,3 @@
-<<<<<<< HEAD
 /*
  * Licensed to Jasig under one or more contributor license
  * agreements. See the NOTICE file distributed with this work
@@ -116,128 +115,4 @@
         LOGGER.debug("loginUrlWithService : {}", loginUrlWithService);
         return OAuthUtils.redirectTo(loginUrlWithService);
     }
-
-    static void setLogger(final Logger aLogger) {
-        LOGGER = aLogger;
-    }
-}
-=======
-/*
- * Licensed to Jasig under one or more contributor license
- * agreements. See the NOTICE file distributed with this work
- * for additional information regarding copyright ownership.
- * Jasig licenses this file to you under the Apache License,
- * Version 2.0 (the "License"); you may not use this file
- * except in compliance with the License.  You may obtain a
- * copy of the License at the following location:
- *
- *   http://www.apache.org/licenses/LICENSE-2.0
- *
- * Unless required by applicable law or agreed to in writing,
- * software distributed under the License is distributed on an
- * "AS IS" BASIS, WITHOUT WARRANTIES OR CONDITIONS OF ANY
- * KIND, either express or implied.  See the License for the
- * specific language governing permissions and limitations
- * under the License.
- */
-package org.jasig.cas.support.oauth.web;
-
-import java.util.Collection;
-
-import javax.servlet.http.HttpServletRequest;
-import javax.servlet.http.HttpServletResponse;
-import javax.servlet.http.HttpSession;
-
-import org.apache.commons.lang.StringUtils;
-import org.jasig.cas.services.RegisteredService;
-import org.jasig.cas.services.ServicesManager;
-import org.jasig.cas.support.oauth.OAuthConstants;
-import org.jasig.cas.support.oauth.OAuthUtils;
-import org.slf4j.Logger;
-import org.slf4j.LoggerFactory;
-import org.springframework.web.servlet.ModelAndView;
-import org.springframework.web.servlet.mvc.AbstractController;
-
-/**
- * This controller is in charge of responding to the authorize
- * call in OAuth protocol. It stores the callback url and redirects user to the
- * login page with the callback service.
- *
- * @author Jerome Leleu
- * @since 3.5.0
- */
-public final class OAuth20AuthorizeController extends AbstractController {
-
-    private static Logger log = LoggerFactory.getLogger(OAuth20AuthorizeController.class);
-
-    private final String loginUrl;
-
-    private final ServicesManager servicesManager;
-
-    public OAuth20AuthorizeController(final ServicesManager servicesManager, final String loginUrl) {
-        this.servicesManager = servicesManager;
-        this.loginUrl = loginUrl;
-    }
-
-    @Override
-    protected ModelAndView handleRequestInternal(final HttpServletRequest request, final HttpServletResponse response)
-            throws Exception {
-
-        final String clientId = request.getParameter(OAuthConstants.CLIENT_ID);
-        log.debug("{} : {}", OAuthConstants.CLIENT_ID, clientId);
-
-        final String redirectUri = request.getParameter(OAuthConstants.REDIRECT_URI);
-        log.debug("{} : {}", OAuthConstants.REDIRECT_URI, redirectUri);
-
-        final String state = request.getParameter(OAuthConstants.STATE);
-        log.debug("{} : {}", OAuthConstants.STATE, state);
-
-        // clientId is required
-        if (StringUtils.isBlank(clientId)) {
-            log.error("Missing {}", OAuthConstants.CLIENT_ID);
-            return new ModelAndView(OAuthConstants.ERROR_VIEW);
-        }
-        // redirectUri is required
-        if (StringUtils.isBlank(redirectUri)) {
-            log.error("Missing {}", OAuthConstants.REDIRECT_URI);
-            return new ModelAndView(OAuthConstants.ERROR_VIEW);
-        }
-
-        // name of the CAS service
-        final Collection<RegisteredService> services = servicesManager.getAllServices();
-        RegisteredService service = null;
-        for (final RegisteredService aService : services) {
-            if (StringUtils.equals(aService.getName(), clientId)) {
-                service = aService;
-                break;
-            }
-        }
-        if (service == null) {
-            log.error("Unknown {} : {}", OAuthConstants.CLIENT_ID, clientId);
-            return new ModelAndView(OAuthConstants.ERROR_VIEW);
-        }
-
-        final String serviceId = service.getServiceId();
-        // redirectUri should start with serviceId
-        if (!StringUtils.startsWith(redirectUri, serviceId)) {
-            log.error("Unsupported {} : {} for serviceId : {}", OAuthConstants.REDIRECT_URI, redirectUri, serviceId);
-            return new ModelAndView(OAuthConstants.ERROR_VIEW);
-        }
-
-        // keep info in session
-        final HttpSession session = request.getSession();
-        session.setAttribute(OAuthConstants.OAUTH20_CALLBACKURL, redirectUri);
-        session.setAttribute(OAuthConstants.OAUTH20_SERVICE_NAME, service.getTheme());
-        session.setAttribute(OAuthConstants.OAUTH20_STATE, state);
-
-        final String callbackAuthorizeUrl = request.getRequestURL().toString()
-                .replace("/" + OAuthConstants.AUTHORIZE_URL, "/" + OAuthConstants.CALLBACK_AUTHORIZE_URL);
-        log.debug("{} : {}", OAuthConstants.CALLBACK_AUTHORIZE_URL, callbackAuthorizeUrl);
-
-        final String loginUrlWithService = OAuthUtils.addParameter(loginUrl, OAuthConstants.SERVICE,
-                callbackAuthorizeUrl);
-        log.debug("loginUrlWithService : {}", loginUrlWithService);
-        return OAuthUtils.redirectTo(loginUrlWithService);
-    }
-}
->>>>>>> 4ca6916c
+}