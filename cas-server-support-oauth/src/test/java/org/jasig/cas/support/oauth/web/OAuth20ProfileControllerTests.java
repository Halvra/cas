package org.jasig.cas.support.oauth.web;

import com.fasterxml.jackson.databind.JsonNode;
import com.fasterxml.jackson.databind.ObjectMapper;
import org.jasig.cas.authentication.Authentication;
import org.jasig.cas.authentication.BasicCredentialMetaData;
import org.jasig.cas.authentication.BasicIdentifiableCredential;
import org.jasig.cas.authentication.CredentialMetaData;
import org.jasig.cas.authentication.DefaultAuthenticationBuilder;
import org.jasig.cas.authentication.DefaultHandlerResult;
import org.jasig.cas.authentication.HandlerResult;
import org.jasig.cas.authentication.TestUtils;
import org.jasig.cas.authentication.principal.Principal;
import org.jasig.cas.support.oauth.OAuthConstants;
<<<<<<< HEAD
import org.jasig.cas.support.oauth.authentication.OAuthAuthentication;
import org.jasig.cas.support.oauth.ticket.accesstoken.AccessTokenImpl;
import org.jasig.cas.support.oauth.ticket.accesstoken.DefaultAccessTokenFactory;
import org.jasig.cas.ticket.ExpirationPolicy;
=======
import org.jasig.cas.support.oauth.ticket.accesstoken.AccessTokenImpl;
import org.jasig.cas.support.oauth.ticket.accesstoken.DefaultAccessTokenFactory;
import org.jasig.cas.ticket.ExpirationPolicy;
import org.jasig.cas.ticket.TicketState;
>>>>>>> 65476736
import org.junit.Test;
import org.junit.runner.RunWith;
import org.springframework.beans.factory.annotation.Autowired;
import org.springframework.mock.web.MockHttpServletRequest;
import org.springframework.mock.web.MockHttpServletResponse;
import org.springframework.test.annotation.DirtiesContext;
import org.springframework.test.context.ContextConfiguration;
import org.springframework.test.context.junit4.SpringJUnit4ClassRunner;

import java.time.ZonedDateTime;
import java.util.ArrayList;
import java.util.Arrays;
import java.util.HashMap;
import java.util.List;
import java.util.Map;

import static org.junit.Assert.*;

/**
 * This class tests the {@link OAuth20ProfileController} class.
 *
 * @author Jerome Leleu
 * @since 3.5.2
 */
@RunWith(SpringJUnit4ClassRunner.class)
@ContextConfiguration({"classpath:/oauth-context.xml", "classpath:/META-INF/spring/cas-servlet-oauth.xml"})
@DirtiesContext()
public final class OAuth20ProfileControllerTests {

    private static final String CONTEXT = "/oauth2.0/";

    private static final String ID = "1234";

    private static final String NAME = "attributeName";

    private static final String NAME2 = "attributeName2";

    private static final String VALUE = "attributeValue";

    private static final String CONTENT_TYPE = "application/json";

    @Autowired
    private DefaultAccessTokenFactory accessTokenFactory;

    @Autowired
    private OAuth20ProfileController oAuth20ProfileController;

    @Test
    public void verifyNoGivenAccessToken() throws Exception {
        final MockHttpServletRequest mockRequest = new MockHttpServletRequest("GET", CONTEXT
                + OAuthConstants.PROFILE_URL);
        final MockHttpServletResponse mockResponse = new MockHttpServletResponse();

        oAuth20ProfileController.handleRequest(mockRequest, mockResponse);
        assertEquals(200, mockResponse.getStatus());
        assertEquals(CONTENT_TYPE, mockResponse.getContentType());
        assertEquals("{\"error\":\"" + OAuthConstants.MISSING_ACCESS_TOKEN + "\"}", mockResponse.getContentAsString());
    }

    @Test
    public void verifyNoExistingAccessToken() throws Exception {
        final MockHttpServletRequest mockRequest = new MockHttpServletRequest("GET", CONTEXT
                + OAuthConstants.PROFILE_URL);
        mockRequest.setParameter(OAuthConstants.ACCESS_TOKEN, "DOES NOT EXIST");
        final MockHttpServletResponse mockResponse = new MockHttpServletResponse();
        oAuth20ProfileController.handleRequest(mockRequest, mockResponse);
        assertEquals(200, mockResponse.getStatus());
        assertEquals(CONTENT_TYPE, mockResponse.getContentType());
        assertEquals("{\"error\":\"" + OAuthConstants.EXPIRED_ACCESS_TOKEN + "\"}", mockResponse.getContentAsString());
    }

    @Test
    public void verifyExpiredAccessToken() throws Exception {
        final Principal principal = org.jasig.cas.authentication.TestUtils.getPrincipal(ID, new HashMap<>());
        final Authentication authentication = getAuthentication(principal);
        final DefaultAccessTokenFactory expiringAccessTokenFactory = new DefaultAccessTokenFactory();
<<<<<<< HEAD
        expiringAccessTokenFactory.setExpirationPolicy((ExpirationPolicy) ticketState -> true);
=======
        expiringAccessTokenFactory.setExpirationPolicy(new ExpirationPolicy() {
            private static final long serialVersionUID = -7954347268375322691L;

            @Override
            public boolean isExpired(final TicketState ticketState) {
                return true;
            }
        });
>>>>>>> 65476736
        final AccessTokenImpl accessToken = (AccessTokenImpl) expiringAccessTokenFactory.create(TestUtils.getService(), authentication);
        oAuth20ProfileController.getTicketRegistry().addTicket(accessToken);

        final MockHttpServletRequest mockRequest = new MockHttpServletRequest("GET", CONTEXT
                + OAuthConstants.PROFILE_URL);
        mockRequest.setParameter(OAuthConstants.ACCESS_TOKEN, accessToken.getId());
        final MockHttpServletResponse mockResponse = new MockHttpServletResponse();
        oAuth20ProfileController.handleRequest(mockRequest, mockResponse);
        assertEquals(200, mockResponse.getStatus());
        assertEquals("{\"error\":\"" + OAuthConstants.EXPIRED_ACCESS_TOKEN + "\"}", mockResponse.getContentAsString());
    }

    @Test
    public void verifyOK() throws Exception {
        final Map<String, Object> map = new HashMap<>();
        map.put(NAME, VALUE);
        final List<String> list = Arrays.asList(VALUE, VALUE);
        map.put(NAME2, list);

        final Principal principal = org.jasig.cas.authentication.TestUtils.getPrincipal(ID, map);
        final Authentication authentication = getAuthentication(principal);
        final AccessTokenImpl accessToken = (AccessTokenImpl) accessTokenFactory.create(TestUtils.getService(), authentication);
        oAuth20ProfileController.getTicketRegistry().addTicket(accessToken);

        final MockHttpServletRequest mockRequest = new MockHttpServletRequest("GET", CONTEXT
                + OAuthConstants.PROFILE_URL);
        mockRequest.setParameter(OAuthConstants.ACCESS_TOKEN, accessToken.getId());
        final MockHttpServletResponse mockResponse = new MockHttpServletResponse();
        oAuth20ProfileController.handleRequest(mockRequest, mockResponse);
        assertEquals(200, mockResponse.getStatus());
        assertEquals(CONTENT_TYPE, mockResponse.getContentType());

        final ObjectMapper mapper = new ObjectMapper();

        final String expected = "{\"id\":\"" + ID + "\",\"attributes\":[{\"" + NAME + "\":\"" + VALUE + "\"},{\"" + NAME2
                + "\":[\"" + VALUE + "\",\"" + VALUE + "\"]}]}";
        final JsonNode expectedObj = mapper.readTree(expected);
        final JsonNode receivedObj = mapper.readTree(mockResponse.getContentAsString());
        assertEquals(expectedObj.get("id").asText(), receivedObj.get("id").asText());

        final JsonNode expectedAttributes = expectedObj.get("attributes");
        final JsonNode receivedAttributes = receivedObj.get("attributes");

        assertEquals(expectedAttributes.findValue(NAME).asText(), receivedAttributes.findValue(NAME).asText());
        assertEquals(expectedAttributes.findValues(NAME2), receivedAttributes.findValues(NAME2));
    }

    @Test
    public void verifyOKWithAuthorizationHeader() throws Exception {
        final Map<String, Object> map = new HashMap<>();
        map.put(NAME, VALUE);
        final List<String> list = Arrays.asList(VALUE, VALUE);
        map.put(NAME2, list);

        final Principal principal = org.jasig.cas.authentication.TestUtils.getPrincipal(ID, map);
        final Authentication authentication = getAuthentication(principal);
        final AccessTokenImpl accessToken = (AccessTokenImpl) accessTokenFactory.create(TestUtils.getService(), authentication);
        oAuth20ProfileController.getTicketRegistry().addTicket(accessToken);

        final MockHttpServletRequest mockRequest = new MockHttpServletRequest("GET", CONTEXT
                + OAuthConstants.PROFILE_URL);
        mockRequest.addHeader("Authorization", OAuthConstants.BEARER_TOKEN + ' '
                + accessToken.getId());
        final MockHttpServletResponse mockResponse = new MockHttpServletResponse();
        oAuth20ProfileController.handleRequest(mockRequest, mockResponse);
        assertEquals(200, mockResponse.getStatus());
        assertEquals(CONTENT_TYPE, mockResponse.getContentType());

        final ObjectMapper mapper = new ObjectMapper();

        final String expected = "{\"id\":\"" + ID + "\",\"attributes\":[{\"" + NAME + "\":\"" + VALUE + "\"},{\"" + NAME2
                + "\":[\"" + VALUE + "\",\"" + VALUE + "\"]}]}";
        final JsonNode expectedObj = mapper.readTree(expected);
        final JsonNode receivedObj = mapper.readTree(mockResponse.getContentAsString());
        assertEquals(expectedObj.get("id").asText(), receivedObj.get("id").asText());

        final JsonNode expectedAttributes = expectedObj.get("attributes");
        final JsonNode receivedAttributes = receivedObj.get("attributes");

        assertEquals(expectedAttributes.findValue(NAME).asText(), receivedAttributes.findValue(NAME).asText());
        assertEquals(expectedAttributes.findValues(NAME2), receivedAttributes.findValues(NAME2));
    }

    private Authentication getAuthentication(final Principal principal) {
        final CredentialMetaData metadata = new BasicCredentialMetaData(
                new BasicIdentifiableCredential(principal.getId()));
        final HandlerResult handlerResult = new DefaultHandlerResult(principal.getClass().getCanonicalName(),
                metadata, principal, new ArrayList<>());

        return DefaultAuthenticationBuilder.newInstance()
                .setPrincipal(principal)
                .addCredential(metadata)
                .setAuthenticationDate(ZonedDateTime.now())
                .addSuccess(principal.getClass().getCanonicalName(), handlerResult)
                .build();
    }
}<|MERGE_RESOLUTION|>--- conflicted
+++ resolved
@@ -12,17 +12,9 @@
 import org.jasig.cas.authentication.TestUtils;
 import org.jasig.cas.authentication.principal.Principal;
 import org.jasig.cas.support.oauth.OAuthConstants;
-<<<<<<< HEAD
-import org.jasig.cas.support.oauth.authentication.OAuthAuthentication;
 import org.jasig.cas.support.oauth.ticket.accesstoken.AccessTokenImpl;
 import org.jasig.cas.support.oauth.ticket.accesstoken.DefaultAccessTokenFactory;
 import org.jasig.cas.ticket.ExpirationPolicy;
-=======
-import org.jasig.cas.support.oauth.ticket.accesstoken.AccessTokenImpl;
-import org.jasig.cas.support.oauth.ticket.accesstoken.DefaultAccessTokenFactory;
-import org.jasig.cas.ticket.ExpirationPolicy;
-import org.jasig.cas.ticket.TicketState;
->>>>>>> 65476736
 import org.junit.Test;
 import org.junit.runner.RunWith;
 import org.springframework.beans.factory.annotation.Autowired;
@@ -99,18 +91,7 @@
         final Principal principal = org.jasig.cas.authentication.TestUtils.getPrincipal(ID, new HashMap<>());
         final Authentication authentication = getAuthentication(principal);
         final DefaultAccessTokenFactory expiringAccessTokenFactory = new DefaultAccessTokenFactory();
-<<<<<<< HEAD
         expiringAccessTokenFactory.setExpirationPolicy((ExpirationPolicy) ticketState -> true);
-=======
-        expiringAccessTokenFactory.setExpirationPolicy(new ExpirationPolicy() {
-            private static final long serialVersionUID = -7954347268375322691L;
-
-            @Override
-            public boolean isExpired(final TicketState ticketState) {
-                return true;
-            }
-        });
->>>>>>> 65476736
         final AccessTokenImpl accessToken = (AccessTokenImpl) expiringAccessTokenFactory.create(TestUtils.getService(), authentication);
         oAuth20ProfileController.getTicketRegistry().addTicket(accessToken);
 
