--- conflicted
+++ resolved
@@ -44,11 +44,6 @@
     private static final int VISIBLE_ID_TAIL_LENGTH = 10;
 
     private final transient Logger delegate;
-<<<<<<< HEAD
-
-    private Level level = Level.ERROR;
-=======
->>>>>>> 2f7d74dd
 
     /**
      * Instantiates a new Cas delegating logger.
@@ -65,22 +60,6 @@
      */
     public CasDelegatingLogger(final Logger delegate) {
         this.delegate = delegate;
-
-        if (isErrorEnabled()) {
-            this.level = Level.ERROR;
-        }
-        if (isWarnEnabled()) {
-            this.level = Level.WARN;
-        }
-        if (isInfoEnabled()) {
-            this.level = Level.INFO;
-        }
-        if (isDebugEnabled()) {
-            this.level = Level.DEBUG;
-        }
-        if (isTraceEnabled()) {
-            this.level = Level.TRACE;
-        }
     }
 
     /**
@@ -469,9 +448,6 @@
      * @since 4.2
      */
     public Level getLevel() {
-<<<<<<< HEAD
-        return this.level;
-=======
         return getRealLogger().getLevel();
     }
 
@@ -490,7 +466,6 @@
         final Field field = ReflectionUtils.findField(delegatedLogger.getClass(), "logger");
         field.setAccessible(true);
         return (org.apache.logging.log4j.core.Logger) ReflectionUtils.getField(field, delegatedLogger);
->>>>>>> 2f7d74dd
     }
 
     /**
@@ -501,8 +476,6 @@
     @JsonIgnore
     public Logger getDelegate() {
         return this.delegate;
-<<<<<<< HEAD
-=======
     }
 
 
@@ -517,6 +490,5 @@
      */
     public void setAdditive(final boolean additive) {
         getRealLogger().setAdditive(additive);
->>>>>>> 2f7d74dd
     }
 }