/*
 * Licensed to Jasig under one or more contributor license
 * agreements. See the NOTICE file distributed with this work
 * for additional information regarding copyright ownership.
 * Jasig licenses this file to you under the Apache License,
 * Version 2.0 (the "License"); you may not use this file
 * except in compliance with the License.  You may obtain a
 * copy of the License at the following location:
 *
 *   http://www.apache.org/licenses/LICENSE-2.0
 *
 * Unless required by applicable law or agreed to in writing,
 * software distributed under the License is distributed on an
 * "AS IS" BASIS, WITHOUT WARRANTIES OR CONDITIONS OF ANY
 * KIND, either express or implied.  See the License for the
 * specific language governing permissions and limitations
 * under the License.
 */
package org.jasig.cas.adaptors.jdbc;

import java.security.GeneralSecurityException;

import org.jasig.cas.authentication.PreventedException;
import org.jasig.cas.authentication.principal.Principal;
import org.jasig.cas.authentication.principal.SimplePrincipal;
import org.springframework.beans.factory.InitializingBean;
import org.springframework.dao.DataAccessException;

import javax.security.auth.login.FailedLoginException;
import javax.validation.constraints.NotNull;

/**
 * Class that given a table, username field and password field will query a
 * database table with the provided encryption technique to see if the user
 * exists. This class defaults to a PasswordTranslator of
 * PlainTextPasswordTranslator.
 *
 * @author Scott Battaglia
 * @author Dmitriy Kopylenko
 * @author Marvin S. Addison
 *
 * @since 3.0
 */

public class SearchModeSearchDatabaseAuthenticationHandler extends AbstractJdbcUsernamePasswordAuthenticationHandler
        implements InitializingBean {

    private static final String SQL_PREFIX = "Select count('x') from ";

    @NotNull
    private String fieldUser;

    @NotNull
    private String fieldPassword;

    @NotNull
    private String tableUsers;

    private String sql;

    /** {@inheritDoc} */
    @Override
<<<<<<< HEAD
    protected final boolean authenticateUsernamePasswordInternal(final UsernamePasswordCredentials credentials)
            throws AuthenticationException {
        final String transformedUsername = getPrincipalNameTransformer().transform(credentials.getUsername());
        final String encyptedPassword = getPasswordEncoder().encode(credentials.getPassword());

        final int count = getJdbcTemplate().queryForInt(this.sql, transformedUsername, encyptedPassword);

        return count > 0;
=======
    protected final Principal authenticateUsernamePasswordInternal(final String username, final String password)
            throws GeneralSecurityException, PreventedException {

        final String encyptedPassword = getPasswordEncoder().encode(password);
        final int count;
        try {
            count = getJdbcTemplate().queryForObject(this.sql, Integer.class, username, encyptedPassword);
        } catch (final DataAccessException e) {
            throw new PreventedException("SQL exception while executing query for " + username, e);
        }
        if (count == 0) {
            throw new FailedLoginException(username + " not found with SQL query.");
        }
        return new SimplePrincipal(username);
>>>>>>> 06055003
    }

    @Override
    public void afterPropertiesSet() throws Exception {
        this.sql = SQL_PREFIX + this.tableUsers + " Where " + this.fieldUser + " = ? And " + this.fieldPassword
                + " = ?";
    }

    /**
     * @param fieldPassword The fieldPassword to set.
     */
    public final void setFieldPassword(final String fieldPassword) {
        this.fieldPassword = fieldPassword;
    }

    /**
     * @param fieldUser The fieldUser to set.
     */
    public final void setFieldUser(final String fieldUser) {
        this.fieldUser = fieldUser;
    }

    /**
     * @param tableUsers The tableUsers to set.
     */
    public final void setTableUsers(final String tableUsers) {
        this.tableUsers = tableUsers;
    }
}<|MERGE_RESOLUTION|>--- conflicted
+++ resolved
@@ -60,16 +60,6 @@
 
     /** {@inheritDoc} */
     @Override
-<<<<<<< HEAD
-    protected final boolean authenticateUsernamePasswordInternal(final UsernamePasswordCredentials credentials)
-            throws AuthenticationException {
-        final String transformedUsername = getPrincipalNameTransformer().transform(credentials.getUsername());
-        final String encyptedPassword = getPasswordEncoder().encode(credentials.getPassword());
-
-        final int count = getJdbcTemplate().queryForInt(this.sql, transformedUsername, encyptedPassword);
-
-        return count > 0;
-=======
     protected final Principal authenticateUsernamePasswordInternal(final String username, final String password)
             throws GeneralSecurityException, PreventedException {
 
@@ -84,7 +74,6 @@
             throw new FailedLoginException(username + " not found with SQL query.");
         }
         return new SimplePrincipal(username);
->>>>>>> 06055003
     }
 
     @Override
