/*
 * Licensed to Apereo under one or more contributor license
 * agreements. See the NOTICE file distributed with this work
 * for additional information regarding copyright ownership.
 * Apereo licenses this file to you under the Apache License,
 * Version 2.0 (the "License"); you may not use this file
 * except in compliance with the License.  You may obtain a
 * copy of the License at the following location:
 *
 *   http://www.apache.org/licenses/LICENSE-2.0
 *
 * Unless required by applicable law or agreed to in writing,
 * software distributed under the License is distributed on an
 * "AS IS" BASIS, WITHOUT WARRANTIES OR CONDITIONS OF ANY
 * KIND, either express or implied.  See the License for the
 * specific language governing permissions and limitations
 * under the License.
 */
package org.jasig.cas.monitor;

import org.jasig.cas.TestUtils;
import org.jasig.cas.mock.MockService;
import org.jasig.cas.ticket.ExpirationPolicy;
import org.jasig.cas.ticket.TicketGrantingTicketImpl;
import org.jasig.cas.ticket.registry.JpaTicketRegistry;
import org.jasig.cas.ticket.registry.TicketRegistry;
import org.jasig.cas.ticket.support.HardTimeoutExpirationPolicy;
import org.jasig.cas.util.DefaultUniqueTicketIdGenerator;
import org.jasig.cas.util.UniqueTicketIdGenerator;
import org.junit.Before;
import org.junit.Test;
import org.junit.runner.RunWith;
import org.springframework.beans.factory.annotation.Autowired;
import org.springframework.test.annotation.Rollback;
import org.springframework.test.context.ContextConfiguration;
import org.springframework.test.context.junit4.SpringJUnit4ClassRunner;
import org.springframework.transaction.annotation.Transactional;

import static org.junit.Assert.assertEquals;

/**
 * Unit test for {@link org.jasig.cas.monitor.SessionMonitor} class that involves {@link JpaTicketRegistry}.
 *
 * @author Marvin S. Addison
 * @since 3.5.0
 */
@RunWith(SpringJUnit4ClassRunner.class)
@ContextConfiguration(locations={"classpath:/jpaTestApplicationContext.xml"})
@Transactional
public class SessionMonitorJpaTests {

    private static final ExpirationPolicy TEST_EXP_POLICY = new HardTimeoutExpirationPolicy(10000);
    private static final UniqueTicketIdGenerator GENERATOR = new DefaultUniqueTicketIdGenerator();

    @Autowired
    private JpaTicketRegistry jpaRegistry;
    private SessionMonitor monitor;

    @Before
    public void setUp() {
        this.monitor = new SessionMonitor();
    }

    @Test
    @Rollback(false)
    public void verifyObserveOkJpaTicketRegistry() throws Exception {
        addTicketsToRegistry(this.jpaRegistry, 5, 5);
        assertEquals(10, this.jpaRegistry.getTickets().size());
        this.monitor.setTicketRegistry(this.jpaRegistry);
        final SessionStatus status = this.monitor.observe();
        assertEquals(5, status.getSessionCount());
        assertEquals(5, status.getServiceTicketCount());
        assertEquals(StatusCode.OK, status.getCode());
    }

    private void addTicketsToRegistry(final TicketRegistry registry, final int tgtCount, final int stCount) {
        TicketGrantingTicketImpl ticket = null;
        for (int i = 0; i < tgtCount; i++) {
            ticket = new TicketGrantingTicketImpl(
                    GENERATOR.getNewTicketId("TGT"),
                    TestUtils.getAuthentication(),
                    TEST_EXP_POLICY);
            registry.addTicket(ticket);
        }

        if (ticket != null) {
          for (int i = 0; i < stCount; i++) {
              registry.addTicket(ticket.grantServiceTicket(
                      GENERATOR.getNewTicketId("ST"),
                      new MockService("junit"),
                      TEST_EXP_POLICY,
                      false,
<<<<<<< HEAD
                      TestUtils.getDefaultRegisteredService()));
=======
                      true));
>>>>>>> 500a514f
          }
        }
    }
}<|MERGE_RESOLUTION|>--- conflicted
+++ resolved
@@ -90,11 +90,7 @@
                       new MockService("junit"),
                       TEST_EXP_POLICY,
                       false,
-<<<<<<< HEAD
-                      TestUtils.getDefaultRegisteredService()));
-=======
                       true));
->>>>>>> 500a514f
           }
         }
     }
