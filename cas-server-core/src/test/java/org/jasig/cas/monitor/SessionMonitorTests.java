--- conflicted
+++ resolved
@@ -97,11 +97,7 @@
                       new MockService("junit"),
                       TEST_EXP_POLICY,
                       false,
-<<<<<<< HEAD
-                      TestUtils.getDefaultRegisteredService()));
-=======
                       true));
->>>>>>> e7972279
           }
         }
     }
