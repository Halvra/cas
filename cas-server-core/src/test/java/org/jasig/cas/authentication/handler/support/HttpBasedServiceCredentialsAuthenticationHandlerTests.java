/*
 * Licensed to Apereo under one or more contributor license
 * agreements. See the NOTICE file distributed with this work
 * for additional information regarding copyright ownership.
 * Apereo licenses this file to you under the Apache License,
 * Version 2.0 (the "License"); you may not use this file
 * except in compliance with the License.  You may obtain a
 * copy of the License at the following location:
 *
 *   http://www.apache.org/licenses/LICENSE-2.0
 *
 * Unless required by applicable law or agreed to in writing,
 * software distributed under the License is distributed on an
 * "AS IS" BASIS, WITHOUT WARRANTIES OR CONDITIONS OF ANY
 * KIND, either express or implied.  See the License for the
 * specific language governing permissions and limitations
 * under the License.
 */
package org.jasig.cas.authentication.handler.support;

import org.jasig.cas.TestUtils;
import org.jasig.cas.util.http.SimpleHttpClient;
import org.jasig.cas.util.http.SimpleHttpClientFactoryBean;
import org.junit.Before;
import org.junit.Test;

import javax.security.auth.login.FailedLoginException;

import static org.junit.Assert.*;

/**
 * @author Scott Battaglia
 * @since 3.0.0
 */
public final class HttpBasedServiceCredentialsAuthenticationHandlerTests {

    private HttpBasedServiceCredentialsAuthenticationHandler authenticationHandler;

    @Before
    public void setUp() throws Exception {
        this.authenticationHandler = new HttpBasedServiceCredentialsAuthenticationHandler();
        this.authenticationHandler.setHttpClient(new SimpleHttpClientFactoryBean().getObject());
    }

    @Test
    public void verifySupportsProperUserCredentials() {
        assertTrue(this.authenticationHandler.supports(TestUtils.getHttpBasedServiceCredentials()));
    }

    @Test
    public void verifyDoesntSupportBadUserCredentials() {
        assertFalse(this.authenticationHandler.supports(TestUtils.getCredentialsWithSameUsernameAndPassword()));
    }

    @Test
    public void verifyAcceptsProperCertificateCredentials() throws Exception {
        assertNotNull(this.authenticationHandler.authenticate(TestUtils.getHttpBasedServiceCredentials()));
    }

    @Test(expected = FailedLoginException.class)
    public void verifyRejectsInProperCertificateCredentials() throws Exception {
        this.authenticationHandler.authenticate(
                TestUtils.getHttpBasedServiceCredentials("https://clearinghouse.ja-sig.org"));
    }

    @Test
<<<<<<< HEAD
    public void testAcceptsNonHttpsCredentials() throws Exception {
        this.authenticationHandler.setHttpClient(new SimpleHttpClientFactoryBean().getObject());
=======
    public void verifyAcceptsNonHttpsCredentials() throws Exception {
        this.authenticationHandler.setHttpClient(new SimpleHttpClient());
>>>>>>> afa01004
        assertNotNull(this.authenticationHandler.authenticate(
                TestUtils.getHttpBasedServiceCredentials("http://www.google.com")));
    }

    @Test(expected = FailedLoginException.class)
    public void verifyNoAcceptableStatusCode() throws Exception {
        this.authenticationHandler.authenticate(
                TestUtils.getHttpBasedServiceCredentials("https://clue.acs.rutgers.edu"));
    }

    @Test(expected = FailedLoginException.class)
<<<<<<< HEAD
    public void testNoAcceptableStatusCodeButOneSet() throws Exception {
        final SimpleHttpClientFactoryBean clientFactory = new SimpleHttpClientFactoryBean();
        clientFactory.setAcceptableCodes(new int[] {900});
        final SimpleHttpClient httpClient = clientFactory.getObject();
=======
    public void verifyNoAcceptableStatusCodeButOneSet() throws Exception {
        final SimpleHttpClient httpClient = new SimpleHttpClient(new int[] {900});
>>>>>>> afa01004
        this.authenticationHandler.setHttpClient(httpClient);
        this.authenticationHandler.authenticate(TestUtils.getHttpBasedServiceCredentials("https://www.ja-sig.org"));
    }
}<|MERGE_RESOLUTION|>--- conflicted
+++ resolved
@@ -64,13 +64,8 @@
     }
 
     @Test
-<<<<<<< HEAD
-    public void testAcceptsNonHttpsCredentials() throws Exception {
+    public void verifyAcceptsNonHttpsCredentials() throws Exception {
         this.authenticationHandler.setHttpClient(new SimpleHttpClientFactoryBean().getObject());
-=======
-    public void verifyAcceptsNonHttpsCredentials() throws Exception {
-        this.authenticationHandler.setHttpClient(new SimpleHttpClient());
->>>>>>> afa01004
         assertNotNull(this.authenticationHandler.authenticate(
                 TestUtils.getHttpBasedServiceCredentials("http://www.google.com")));
     }
@@ -82,15 +77,10 @@
     }
 
     @Test(expected = FailedLoginException.class)
-<<<<<<< HEAD
-    public void testNoAcceptableStatusCodeButOneSet() throws Exception {
+    public void verifyNoAcceptableStatusCodeButOneSet() throws Exception {
         final SimpleHttpClientFactoryBean clientFactory = new SimpleHttpClientFactoryBean();
         clientFactory.setAcceptableCodes(new int[] {900});
         final SimpleHttpClient httpClient = clientFactory.getObject();
-=======
-    public void verifyNoAcceptableStatusCodeButOneSet() throws Exception {
-        final SimpleHttpClient httpClient = new SimpleHttpClient(new int[] {900});
->>>>>>> afa01004
         this.authenticationHandler.setHttpClient(httpClient);
         this.authenticationHandler.authenticate(TestUtils.getHttpBasedServiceCredentials("https://www.ja-sig.org"));
     }
