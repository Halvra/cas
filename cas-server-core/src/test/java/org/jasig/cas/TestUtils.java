--- conflicted
+++ resolved
@@ -37,10 +37,7 @@
 import org.jasig.cas.services.DefaultRegisteredServiceAccessStrategy;
 import org.jasig.cas.services.LogoutType;
 import org.jasig.cas.services.PrincipalAttributeRegisteredServiceUsernameProvider;
-<<<<<<< HEAD
 import org.jasig.cas.services.RefuseRegisteredServiceProxyPolicy;
-=======
->>>>>>> db96f056
 import org.jasig.cas.services.RegexMatchingRegisteredServiceProxyPolicy;
 import org.jasig.cas.services.RegexRegisteredService;
 import org.jasig.cas.services.RegisteredServicePublicKeyImpl;
@@ -49,10 +46,7 @@
 import org.jasig.cas.validation.Assertion;
 import org.jasig.cas.validation.ImmutableAssertion;
 import org.jasig.services.persondir.support.StubPersonAttributeDao;
-<<<<<<< HEAD
-=======
 import org.jasig.services.persondir.support.merger.NoncollidingAttributeAdder;
->>>>>>> db96f056
 import org.springframework.mock.web.MockHttpServletRequest;
 import org.springframework.mock.web.MockHttpServletResponse;
 import org.springframework.mock.web.MockServletContext;
@@ -168,27 +162,18 @@
             s.setLogo(new URL("https://logo.example.org/logo.png"));
             s.setLogoutType(LogoutType.BACK_CHANNEL);
             s.setLogoutUrl(new URL("https://sys.example.org/logout.png"));
-<<<<<<< HEAD
-            s.setProxyPolicy(new RefuseRegisteredServiceProxyPolicy());
-=======
             s.setProxyPolicy(new RegexMatchingRegisteredServiceProxyPolicy("^http.+"));
->>>>>>> db96f056
 
             s.setPublicKey(new RegisteredServicePublicKeyImpl("classpath:pub.key", "RSA"));
 
             final ReturnAllowedAttributeReleasePolicy policy = new ReturnAllowedAttributeReleasePolicy();
             policy.setAuthorizedToReleaseCredentialPassword(true);
             policy.setAuthorizedToReleaseProxyGrantingTicket(true);
-<<<<<<< HEAD
-            policy.setPrincipalAttributesRepository(
-                    new CachingPrincipalAttributesRepository(new StubPersonAttributeDao(), 10));
-=======
 
             final CachingPrincipalAttributesRepository repo =
                     new CachingPrincipalAttributesRepository(new StubPersonAttributeDao(), 10);
             repo.setMergingStrategy(new NoncollidingAttributeAdder());
             policy.setPrincipalAttributesRepository(repo);
->>>>>>> db96f056
             policy.setAttributeFilter(new RegisteredServiceRegexAttributeFilter("https://.+"));
             policy.setAllowedAttributes(new ArrayList(getTestAttributes().keySet()));
             s.setAttributeReleasePolicy(policy);
@@ -286,11 +271,7 @@
         return context;
     }
 
-<<<<<<< HEAD
-    public static  Map<String, Set<String>> getTestAttributes() {
-=======
     public static Map<String, Set<String>> getTestAttributes() {
->>>>>>> db96f056
         final Map<String, Set<String>>  attributes = new HashMap<>();
         attributes.put("uid", ImmutableSet.of("uid"));
         attributes.put("givenName", ImmutableSet.of("CASUser"));
