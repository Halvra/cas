--- conflicted
+++ resolved
@@ -31,21 +31,13 @@
 import org.junit.runner.RunWith;
 import org.junit.runners.JUnit4;
 
-<<<<<<< HEAD
-=======
 import java.net.URL;
->>>>>>> a1f77310
 import java.util.Collection;
 import java.util.HashMap;
 import java.util.Map;
 
 import static org.junit.Assert.assertEquals;
-<<<<<<< HEAD
-import static org.mockito.Mockito.mock;
-import static org.mockito.Mockito.when;
-=======
 import static org.mockito.Mockito.*;
->>>>>>> a1f77310
 
 /**
  * @author Jerome Leleu
@@ -56,11 +48,7 @@
 
     private static final String ID = "id";
 
-<<<<<<< HEAD
-    private static final String URL = "http://www.apereo.org";
-=======
     private static final String URL = "http://www.github.com";
->>>>>>> a1f77310
 
     private LogoutManagerImpl logoutManager;
 
