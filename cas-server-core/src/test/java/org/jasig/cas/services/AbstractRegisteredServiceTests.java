--- conflicted
+++ resolved
@@ -83,11 +83,7 @@
         assertEquals(NAME, this.r.getName());
         assertEquals(SERVICEID, this.r.getServiceId());
         assertEquals(SSO_ENABLED, this.r.getAccessStrategy()
-<<<<<<< HEAD
-                .isServiceAuthorizedForSso());
-=======
                 .isServiceAccessAllowedForSso());
->>>>>>> a3c27591
         assertEquals(THEME, this.r.getTheme());
 
         assertFalse(this.r.equals(null));
