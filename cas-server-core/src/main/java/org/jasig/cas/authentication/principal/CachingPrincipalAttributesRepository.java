--- conflicted
+++ resolved
@@ -64,11 +64,7 @@
 
     private final String cacheName = this.getClass().getSimpleName().concat(UUID.randomUUID().toString());
 
-<<<<<<< HEAD
-    private transient Duration duration;
-=======
     private Duration duration;
->>>>>>> 2a1f3069
 
     /**
      * The merging strategy that deals with existing principal attributes
@@ -128,11 +124,7 @@
      * @param duration the duration
      */
     private CachingPrincipalAttributesRepository(final IPersonAttributeDao attributeRepository,
-<<<<<<< HEAD
-                                                final Duration duration) {
-=======
                                                  final Duration duration) {
->>>>>>> 2a1f3069
         this(attributeRepository, createCacheConfiguration(duration));
         this.duration = duration;
     }
@@ -144,11 +136,7 @@
      * @param config the config
      */
     private CachingPrincipalAttributesRepository(final IPersonAttributeDao attributeRepository,
-<<<<<<< HEAD
-                                                final MutableConfiguration<String, Map<String, Object>> config) {
-=======
                                                  final MutableConfiguration<String, Map<String, Object>> config) {
->>>>>>> 2a1f3069
         this(attributeRepository, config, Caching.getCachingProvider().getCacheManager());
     }
 
@@ -160,13 +148,8 @@
      * @param cacheProviderFullClassName the cache provider full class name
      */
     private CachingPrincipalAttributesRepository(final IPersonAttributeDao attributeRepository,
-<<<<<<< HEAD
-                                                final MutableConfiguration<String, Map<String, Object>> config,
-                                                final String cacheProviderFullClassName) {
-=======
                                                  final MutableConfiguration<String, Map<String, Object>> config,
                                                  final String cacheProviderFullClassName) {
->>>>>>> 2a1f3069
         this(attributeRepository, config,
                 Caching.getCachingProvider(cacheProviderFullClassName).getCacheManager());
     }
@@ -179,13 +162,8 @@
      * @param manager the manager
      */
     private CachingPrincipalAttributesRepository(final IPersonAttributeDao attributeRepository,
-<<<<<<< HEAD
-                                                final MutableConfiguration<String, Map<String, Object>> config,
-                                                final CacheManager manager) {
-=======
                                                  final MutableConfiguration<String, Map<String, Object>> config,
                                                  final CacheManager manager) {
->>>>>>> 2a1f3069
         this.attributeRepository = attributeRepository;
         this.cache = manager.createCache(this.cacheName, config);
     }
@@ -197,11 +175,7 @@
      * @param cache the cache
      */
     private CachingPrincipalAttributesRepository(final IPersonAttributeDao attributeRepository,
-<<<<<<< HEAD
-                                                final Cache<String, Map<String, Object>> cache) {
-=======
                                                  final Cache<String, Map<String, Object>> cache) {
->>>>>>> 2a1f3069
         this.attributeRepository = attributeRepository;
         this.cache = cache;
     }
@@ -213,6 +187,10 @@
      */
     public IPersonAttributeDao getAttributeRepository() {
         return this.attributeRepository;
+    }
+
+    public Duration getDuration() {
+        return this.duration;
     }
 
     public Duration getDuration() {
