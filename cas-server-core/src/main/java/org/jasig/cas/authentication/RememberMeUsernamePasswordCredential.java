/*
 * Licensed to Jasig under one or more contributor license
 * agreements. See the NOTICE file distributed with this work
 * for additional information regarding copyright ownership.
 * Jasig licenses this file to you under the Apache License,
 * Version 2.0 (the "License"); you may not use this file
 * except in compliance with the License.  You may obtain a
 * copy of the License at the following location:
 *
 *   http://www.apache.org/licenses/LICENSE-2.0
 *
 * Unless required by applicable law or agreed to in writing,
 * software distributed under the License is distributed on an
 * "AS IS" BASIS, WITHOUT WARRANTIES OR CONDITIONS OF ANY
 * KIND, either express or implied.  See the License for the
 * specific language governing permissions and limitations
 * under the License.
 */
package org.jasig.cas.authentication;

<<<<<<< HEAD
=======

>>>>>>> 5475cf2c
/**
 * Handles both remember me services and username and password.
 *
 * @author Scott Battaglia
 * @since 3.2.1
 *
 */
public class RememberMeUsernamePasswordCredential extends UsernamePasswordCredential implements RememberMeCredential {

    /** Unique Id for serialization. */
    private static final long serialVersionUID = -6710007659431302397L;

    private boolean rememberMe;

    public final boolean isRememberMe() {
        return this.rememberMe;
    }

    @Override
    public int hashCode() {
        final int prime = 31;
        int result = super.hashCode();
        result = prime * result + (this.rememberMe ? 1231 : 1237);
        return result;
    }

    @Override
    public boolean equals(final Object obj) {
        if (this == obj) {
            return true;
        }
        if (!super.equals(obj)) {
            return false;
        }
        if (getClass() != obj.getClass()) {
            return false;
        }
        final RememberMeUsernamePasswordCredential other = (RememberMeUsernamePasswordCredential) obj;
        if (this.rememberMe != other.rememberMe) {
            return false;
        }
        return true;
    }

    public final void setRememberMe(final boolean rememberMe) {
        this.rememberMe = rememberMe;
    }
}<|MERGE_RESOLUTION|>--- conflicted
+++ resolved
@@ -18,10 +18,6 @@
  */
 package org.jasig.cas.authentication;
 
-<<<<<<< HEAD
-=======
-
->>>>>>> 5475cf2c
 /**
  * Handles both remember me services and username and password.
  *
