--- conflicted
+++ resolved
@@ -163,12 +163,7 @@
 
     @Override
     public final synchronized List<RegisteredService> load() {
-<<<<<<< HEAD
         final Map<Long, RegisteredService> temp = new ConcurrentHashMap<>();
-
-=======
-        final Map<Long, RegisteredService> temp = new ConcurrentHashMap<Long, RegisteredService>();
->>>>>>> 778150e6
         int errorCount = 0;
         final Collection<File> c = FileUtils.listFiles(this.serviceRegistryDirectory, new String[] {FILE_EXTENSION}, true);
         for (final File file : c) {
