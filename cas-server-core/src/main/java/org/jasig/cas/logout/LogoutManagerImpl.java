/*
 * Licensed to Jasig under one or more contributor license
 * agreements. See the NOTICE file distributed with this work
 * for additional information regarding copyright ownership.
 * Jasig licenses this file to you under the Apache License,
 * Version 2.0 (the "License"); you may not use this file
 * except in compliance with the License.  You may obtain a
 * copy of the License at the following location:
 *
 *   http://www.apache.org/licenses/LICENSE-2.0
 *
 * Unless required by applicable law or agreed to in writing,
 * software distributed under the License is distributed on an
 * "AS IS" BASIS, WITHOUT WARRANTIES OR CONDITIONS OF ANY
 * KIND, either express or implied.  See the License for the
 * specific language governing permissions and limitations
 * under the License.
 */
package org.jasig.cas.logout;

import java.nio.charset.Charset;
import java.util.ArrayList;
import java.util.List;
import java.util.Map;
import java.util.zip.Deflater;

import javax.validation.constraints.NotNull;

import org.apache.commons.codec.binary.Base64;
import org.jasig.cas.authentication.principal.Service;
import org.jasig.cas.authentication.principal.SingleLogoutService;
import org.jasig.cas.services.LogoutType;
import org.jasig.cas.services.RegisteredService;
import org.jasig.cas.services.ServicesManager;
import org.jasig.cas.ticket.TicketGrantingTicket;
import org.jasig.cas.util.HttpClient;
<<<<<<< HEAD
import org.jasig.cas.util.ISOStandardDateFormat;
import org.jasig.cas.util.UniqueTicketIdGenerator;
=======
>>>>>>> 82b7d4f5
import org.slf4j.Logger;
import org.slf4j.LoggerFactory;

/**
 * This logout manager handles the Single Log Out process.
 *
 * @author Jerome Leleu
 * @since 4.0.0
 */
public final class LogoutManagerImpl implements LogoutManager {

    /** The logger. */
    private static final Logger LOGGER = LoggerFactory.getLogger(LogoutManagerImpl.class);

    /** ASCII character set. */
    private static final Charset ASCII = Charset.forName("ASCII");

    /** The services manager. */
    @NotNull
    private final ServicesManager servicesManager;

    /** An HTTP client. */
    @NotNull
    private final HttpClient httpClient;

    @NotNull
    private final LogoutMessageCreator logoutMessageBuilder;
    
    /** Whether single sign out is disabled or not. */
    private boolean disableSingleSignOut = false;

    /**
     * Build the logout manager.
     * @param servicesManager the services manager.
     * @param httpClient an HTTP client.
     * @param logoutMessageBuilder the builder to construct logout messages.
     */
    public LogoutManagerImpl(final ServicesManager servicesManager, final HttpClient httpClient,
                             final LogoutMessageCreator logoutMessageBuilder) {
        this.servicesManager = servicesManager;
        this.httpClient = httpClient;
        this.logoutMessageBuilder = logoutMessageBuilder;
    }

    /**
     * Perform a back channel logout for a given ticket granting ticket and returns all the logout requests.
     *
     * @param ticket a given ticket granting ticket.
     * @return all logout requests.
     */
    @Override
    public List<LogoutRequest> performLogout(final TicketGrantingTicket ticket) {
        final Map<String, Service> services;
        // synchronize the retrieval of the services and their cleaning for the TGT
        // to avoid concurrent logout mess ups
        synchronized (ticket) {
            services = ticket.getServices();
            ticket.removeAllServices();
        }
        ticket.markTicketExpired();

        final List<LogoutRequest> logoutRequests = new ArrayList<LogoutRequest>();
        // if SLO is not disabled
        if (!disableSingleSignOut) {
            // through all services
            for (final String ticketId : services.keySet()) {
                final Service service = services.get(ticketId);
                // it's a SingleLogoutService, else ignore
                if (service instanceof SingleLogoutService) {
                    final SingleLogoutService singleLogoutService = (SingleLogoutService) service;
                    // the logout has not performed already
                    if (!singleLogoutService.isLoggedOutAlready()) {
                        final LogoutRequest logoutRequest = new LogoutRequest(ticketId, singleLogoutService);
                        // always add the logout request
                        logoutRequests.add(logoutRequest);
                        final RegisteredService registeredService = servicesManager.findServiceBy(service);
                        // the service is no more defined, or the logout type is not defined or is back channel
                        if (registeredService == null || registeredService.getLogoutType() == null
                                || registeredService.getLogoutType() == LogoutType.BACK_CHANNEL) {
                            // perform back channel logout
                            if (performBackChannelLogout(logoutRequest)) {
                                logoutRequest.setStatus(LogoutRequestStatus.SUCCESS);
                            } else {
                                logoutRequest.setStatus(LogoutRequestStatus.FAILURE);
                                LOGGER.warn("Logout message not sent to [{}]; Continuing processing...",
                                        singleLogoutService.getId());
                            }
                        }
                    }
                }
            }
        }

        return logoutRequests;
    }

    /**
     * Log out of a service through back channel.
     *
     * @param request the logout request.
     * @return if the logout has been performed.
     */
    private boolean performBackChannelLogout(final LogoutRequest request) {
        final String logoutRequest = this.logoutMessageBuilder.create(request);
        request.getService().setLoggedOutAlready(true);

        LOGGER.debug("Sending logout request for: [{}]", request.getService().getId());
        return this.httpClient.sendMessageToEndPoint(request.getService().getOriginalUrl(), logoutRequest, true);
    }

    /**
     * Create a logout message for front channel logout.
     *
     * @param logoutRequest the logout request.
     * @return a front SAML logout message.
     */
    public String createFrontChannelLogoutMessage(final LogoutRequest logoutRequest) {
        final String logoutMessage = this.logoutMessageBuilder.create(logoutRequest);
        final Deflater deflater = new Deflater();
        deflater.setInput(logoutMessage.getBytes(ASCII));
        deflater.finish();
        final byte[] buffer = new byte[logoutMessage.length()];
        final int resultSize = deflater.deflate(buffer);
        final byte[] output = new byte[resultSize];
        System.arraycopy(buffer, 0, output, 0, resultSize);
        return Base64.encodeBase64String(output);
    }

    /**
<<<<<<< HEAD
     * Create a logout message for back channel logout.
     *
     * @param ticketId the ticket id.
     * @return a back channel logout.
     */
    private String createBackChannelLogoutMessage(final String ticketId) {
        final String logoutRequest = String.format(LOGOUT_REQUEST_TEMPLATE, GENERATOR.getNewTicketId("LR"),
                new ISOStandardDateFormat().getCurrentDateAndTime(), ticketId);
        return logoutRequest;
    }

    /**
=======
>>>>>>> 82b7d4f5
     * Set if the logout is disabled.
     *
     * @param disableSingleSignOut if the logout is disabled.
     */
    public void setDisableSingleSignOut(final boolean disableSingleSignOut) {
        this.disableSingleSignOut = disableSingleSignOut;
    }
}<|MERGE_RESOLUTION|>--- conflicted
+++ resolved
@@ -34,11 +34,7 @@
 import org.jasig.cas.services.ServicesManager;
 import org.jasig.cas.ticket.TicketGrantingTicket;
 import org.jasig.cas.util.HttpClient;
-<<<<<<< HEAD
 import org.jasig.cas.util.ISOStandardDateFormat;
-import org.jasig.cas.util.UniqueTicketIdGenerator;
-=======
->>>>>>> 82b7d4f5
 import org.slf4j.Logger;
 import org.slf4j.LoggerFactory;
 
@@ -165,24 +161,11 @@
         final byte[] output = new byte[resultSize];
         System.arraycopy(buffer, 0, output, 0, resultSize);
         return Base64.encodeBase64String(output);
-    }
+   }
+    
+        
+    /**
 
-    /**
-<<<<<<< HEAD
-     * Create a logout message for back channel logout.
-     *
-     * @param ticketId the ticket id.
-     * @return a back channel logout.
-     */
-    private String createBackChannelLogoutMessage(final String ticketId) {
-        final String logoutRequest = String.format(LOGOUT_REQUEST_TEMPLATE, GENERATOR.getNewTicketId("LR"),
-                new ISOStandardDateFormat().getCurrentDateAndTime(), ticketId);
-        return logoutRequest;
-    }
-
-    /**
-=======
->>>>>>> 82b7d4f5
      * Set if the logout is disabled.
      *
      * @param disableSingleSignOut if the logout is disabled.
