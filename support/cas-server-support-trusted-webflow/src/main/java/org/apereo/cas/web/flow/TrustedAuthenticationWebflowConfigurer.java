--- conflicted
+++ resolved
@@ -31,17 +31,10 @@
     protected void doInitialize() {
         final var flow = getLoginFlow();
         if (flow != null) {
-<<<<<<< HEAD
             final var action = createEvaluateAction("remoteUserAuthenticationAction");
             final var actionState = createActionState(flow, CasWebflowConstants.ACTION_ID_REMOTE_TRUSTED_AUTHENTICATION, action);
-            createTransitionForState(actionState, CasWebflowConstants.TRANSITION_ID_SUCCESS, CasWebflowConstants.STATE_ID_SEND_TICKET_GRANTING_TICKET);
+            createTransitionForState(actionState, CasWebflowConstants.TRANSITION_ID_SUCCESS, CasWebflowConstants.STATE_ID_CREATE_TICKET_GRANTING_TICKET);
             final var currentStartState = getStartState(flow).getId();
-=======
-            final EvaluateAction action = createEvaluateAction("remoteUserAuthenticationAction");
-            final ActionState actionState = createActionState(flow, CasWebflowConstants.ACTION_ID_REMOTE_TRUSTED_AUTHENTICATION, action);
-            createTransitionForState(actionState, CasWebflowConstants.TRANSITION_ID_SUCCESS, CasWebflowConstants.STATE_ID_CREATE_TICKET_GRANTING_TICKET);
-            final String currentStartState = getStartState(flow).getId();
->>>>>>> a93d8e40
             createTransitionForState(actionState, CasWebflowConstants.TRANSITION_ID_ERROR, currentStartState);
             createTransitionForState(actionState, CasWebflowConstants.TRANSITION_ID_AUTHENTICATION_FAILURE, CasWebflowConstants.STATE_ID_HANDLE_AUTHN_FAILURE);
             actionState.getExitActionList().add(createEvaluateAction(CasWebflowConstants.ACTION_ID_CLEAR_WEBFLOW_CREDENTIALS));
