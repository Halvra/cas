package org.apereo.cas.adaptors.yubikey;

import org.apereo.cas.adaptors.yubikey.registry.OpenYubiKeyAccountRegistry;
import org.apereo.cas.authentication.AuthenticationHandlerExecutionResult;
import org.apereo.cas.authentication.Credential;
import org.apereo.cas.authentication.handler.support.AbstractPreAndPostProcessingAuthenticationHandler;
import org.apereo.cas.authentication.principal.PrincipalFactory;
import org.apereo.cas.services.ServicesManager;
import org.apereo.cas.web.support.WebUtils;

import com.yubico.client.v2.ResponseStatus;
import com.yubico.client.v2.YubicoClient;
import com.yubico.client.v2.exceptions.YubicoValidationFailure;
import com.yubico.client.v2.exceptions.YubicoVerificationException;
import lombok.extern.slf4j.Slf4j;
import lombok.val;
import org.apache.commons.lang3.StringUtils;

import javax.security.auth.login.AccountNotFoundException;
import javax.security.auth.login.FailedLoginException;
import java.security.GeneralSecurityException;

/**
 * An authentication handler that uses the Yubico cloud validation
 * platform to authenticate one-time password tokens that are
 * issued by a YubiKey device. To use YubiCloud you need a
 * client id and an API key which must be obtained from Yubico.
 * <p>For more info, please visit
 * <a href="http://yubico.github.io/yubico-java-client/">this link</a></p>
 *
 * @author Misagh Moayyed
 * @since 4.1
 */
@Slf4j
public class YubiKeyAuthenticationHandler extends AbstractPreAndPostProcessingAuthenticationHandler {
    private final YubiKeyAccountRegistry registry;
    private final YubicoClient client;

<<<<<<< HEAD
=======
    /**
     * Prepares the Yubico client with the received clientId and secretKey. If you wish to
     * limit the usage of this handler only to a particular set of yubikey accounts for a special
     * group of users, you may verify an compliant implementation of {@link YubiKeyAccountRegistry}.
     * By default, all accounts are allowed.
     *
     * @param name             the name
     * @param servicesManager  the services manager
     * @param principalFactory the principal factory
     * @param client           the client
     * @param registry         the account registry which holds registrations.
     * @param order            the order
     */
>>>>>>> 5dab89d6
    public YubiKeyAuthenticationHandler(final String name, final ServicesManager servicesManager,
                                        final PrincipalFactory principalFactory,
                                        final YubicoClient client,
                                        final YubiKeyAccountRegistry registry,
                                        final Integer order) {
        super(name, servicesManager, principalFactory, order);
        this.registry = registry;
        this.client = client;
    }

    public YubiKeyAuthenticationHandler(final YubicoClient client) {
        this(StringUtils.EMPTY, null, null,
            client, new OpenYubiKeyAccountRegistry(new AcceptAllYubiKeyAccountValidator()), null);
    }

    @Override
    protected AuthenticationHandlerExecutionResult doAuthentication(final Credential credential) throws GeneralSecurityException {
        val yubiKeyCredential = (YubiKeyCredential) credential;

        val otp = yubiKeyCredential.getToken();

        if (!YubicoClient.isValidOTPFormat(otp)) {
            LOGGER.debug("Invalid OTP format [{}]", otp);
            throw new AccountNotFoundException("OTP format is invalid");
        }

        val authentication = WebUtils.getInProgressAuthentication();
        if (authentication == null) {
            throw new IllegalArgumentException("CAS has no reference to an authentication event to locate a principal");
        }
        val principal = authentication.getPrincipal();
        val uid = principal.getId();
        val publicId = registry.getAccountValidator().getTokenPublicId(otp);
        if (!this.registry.isYubiKeyRegisteredFor(uid, publicId)) {
            LOGGER.debug("YubiKey public id [{}] is not registered for user [{}]", publicId, uid);
            throw new AccountNotFoundException("YubiKey id is not recognized in registry");
        }

        try {
            val response = this.client.verify(otp);
            val status = response.getStatus();
            if (status.compareTo(ResponseStatus.OK) == 0) {
                LOGGER.debug("YubiKey response status [{}] at [{}]", status, response.getTimestamp());
                return createHandlerResult(yubiKeyCredential, this.principalFactory.createPrincipal(uid));
            }
            throw new FailedLoginException("Authentication failed with status: " + status);
        } catch (final YubicoVerificationException | YubicoValidationFailure e) {
            LOGGER.error(e.getMessage(), e);
            throw new FailedLoginException("YubiKey validation failed: " + e.getMessage());
        }
    }

    public YubiKeyAccountRegistry getRegistry() {
        return this.registry;
    }

    public YubicoClient getClient() {
        return this.client;
    }

    @Override
    public boolean supports(final Class<? extends Credential> clazz) {
        return YubiKeyCredential.class.isAssignableFrom(clazz);
    }

    @Override
    public boolean supports(final Credential credential) {
        return YubiKeyCredential.class.isAssignableFrom(credential.getClass());
    }
}<|MERGE_RESOLUTION|>--- conflicted
+++ resolved
@@ -36,22 +36,7 @@
     private final YubiKeyAccountRegistry registry;
     private final YubicoClient client;
 
-<<<<<<< HEAD
-=======
-    /**
-     * Prepares the Yubico client with the received clientId and secretKey. If you wish to
-     * limit the usage of this handler only to a particular set of yubikey accounts for a special
-     * group of users, you may verify an compliant implementation of {@link YubiKeyAccountRegistry}.
-     * By default, all accounts are allowed.
-     *
-     * @param name             the name
-     * @param servicesManager  the services manager
-     * @param principalFactory the principal factory
-     * @param client           the client
-     * @param registry         the account registry which holds registrations.
      * @param order            the order
-     */
->>>>>>> 5dab89d6
     public YubiKeyAuthenticationHandler(final String name, final ServicesManager servicesManager,
                                         final PrincipalFactory principalFactory,
                                         final YubicoClient client,
