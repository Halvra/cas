--- conflicted
+++ resolved
@@ -39,14 +39,6 @@
         if (StringUtils.isBlank(cert)) {
             return new ArrayList<>(0);
         }
-<<<<<<< HEAD
-        final InputStream is = new ByteArrayInputStream(cert.getBytes(StandardCharsets.UTF_8));
-        final InputStreamSource iso = new InputStreamResource(is);
-        final var certificate = CertUtils.readCertificate(iso);
-        final var credential = new X509CertificateCredential(new X509Certificate[]{certificate});
-        credential.setCertificate(certificate);
-        return CollectionUtils.wrap(credential);
-=======
         try (InputStream is = new ByteArrayInputStream(cert.getBytes(StandardCharsets.UTF_8))) {
             final InputStreamSource iso = new InputStreamResource(is);
             final X509Certificate certificate = CertUtils.readCertificate(iso);
@@ -57,6 +49,5 @@
             LOGGER.error(e.getMessage(), e);
         }
         return new ArrayList<>(0);
->>>>>>> 2ce970c9
     }
 }