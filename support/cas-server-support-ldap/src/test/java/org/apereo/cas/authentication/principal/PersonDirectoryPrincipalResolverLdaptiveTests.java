package org.apereo.cas.authentication.principal;

import lombok.extern.slf4j.Slf4j;
import org.apereo.cas.authentication.CoreAuthenticationTestUtils;
import org.apereo.cas.authentication.UsernamePasswordCredential;
import org.apereo.cas.authentication.handler.support.SimpleTestUsernamePasswordAuthenticationHandler;
import org.apereo.cas.authentication.principal.resolvers.ChainingPrincipalResolver;
import org.apereo.cas.authentication.principal.resolvers.EchoingPrincipalResolver;
import org.apereo.cas.authentication.principal.resolvers.PersonDirectoryPrincipalResolver;
import org.apereo.cas.config.CasPersonDirectoryConfiguration;
import org.apereo.services.persondir.IPersonAttributeDao;
import org.junit.Test;
import org.junit.runner.RunWith;
import org.springframework.beans.factory.annotation.Autowired;
import org.springframework.beans.factory.annotation.Qualifier;
import org.springframework.boot.test.context.SpringBootTest;
import org.springframework.cloud.autoconfigure.RefreshAutoConfiguration;
import org.springframework.test.annotation.DirtiesContext;
import org.springframework.test.context.TestPropertySource;
import org.springframework.test.context.junit4.SpringRunner;

import java.util.Arrays;
import java.util.HashMap;
import java.util.Map;
import java.util.Optional;

import static org.junit.Assert.*;

/**
 * This is {@link PersonDirectoryPrincipalResolverLdaptiveTests}.
 *
 * @author Misagh Moayyed
 * @since 5.0.0
 */
@RunWith(SpringRunner.class)
@SpringBootTest(classes = {CasPersonDirectoryConfiguration.class, RefreshAutoConfiguration.class})
@TestPropertySource(locations = {"classpath:/ldappersondir.properties"})
@DirtiesContext
@Slf4j
public class PersonDirectoryPrincipalResolverLdaptiveTests {
    @Autowired
    @Qualifier("attributeRepository")
    private IPersonAttributeDao attributeRepository;

    @Test
    public void verifyResolver() {
        final var resolver = new PersonDirectoryPrincipalResolver(this.attributeRepository);
        final var p = resolver.resolve(new UsernamePasswordCredential("castest1", "castest1"),
            Optional.of(CoreAuthenticationTestUtils.getPrincipal()),
            Optional.of(new SimpleTestUsernamePasswordAuthenticationHandler()));
        assertNotNull(p);
        assertTrue(p.getAttributes().containsKey("givenName"));
    }

    @Test
    public void verifyChainedResolver() {
<<<<<<< HEAD
        final var resolver = new PersonDirectoryPrincipalResolver(this.attributeRepository);
        final var chain = new ChainingPrincipalResolver();
        chain.setChain(Arrays.asList(resolver, new EchoingPrincipalResolver()));
=======
        final PersonDirectoryPrincipalResolver resolver = new PersonDirectoryPrincipalResolver(this.attributeRepository);
        final ChainingPrincipalResolver chain = new ChainingPrincipalResolver();
        chain.setChain(Arrays.asList(new EchoingPrincipalResolver(), resolver));
>>>>>>> bdc918c3
        final Map<String, Object> attributes = new HashMap<>(2);
        attributes.put("a1", "v1");
        attributes.put("a2", "v2");
        final var p = chain.resolve(new UsernamePasswordCredential("castest1", "castest1"),
            Optional.of(CoreAuthenticationTestUtils.getPrincipal("castest1", attributes)),
                Optional.of(new SimpleTestUsernamePasswordAuthenticationHandler()));
        assertNotNull(p);
        assertTrue(p.getAttributes().containsKey("givenName"));
        assertTrue(p.getAttributes().containsKey("a1"));
        assertTrue(p.getAttributes().containsKey("a2"));
    }
}<|MERGE_RESOLUTION|>--- conflicted
+++ resolved
@@ -54,15 +54,9 @@
 
     @Test
     public void verifyChainedResolver() {
-<<<<<<< HEAD
         final var resolver = new PersonDirectoryPrincipalResolver(this.attributeRepository);
         final var chain = new ChainingPrincipalResolver();
-        chain.setChain(Arrays.asList(resolver, new EchoingPrincipalResolver()));
-=======
-        final PersonDirectoryPrincipalResolver resolver = new PersonDirectoryPrincipalResolver(this.attributeRepository);
-        final ChainingPrincipalResolver chain = new ChainingPrincipalResolver();
         chain.setChain(Arrays.asList(new EchoingPrincipalResolver(), resolver));
->>>>>>> bdc918c3
         final Map<String, Object> attributes = new HashMap<>(2);
         attributes.put("a1", "v1");
         attributes.put("a2", "v2");
