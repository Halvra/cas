package org.apereo.cas.authentication.principal;

import lombok.extern.slf4j.Slf4j;
import org.apereo.cas.authentication.CoreAuthenticationTestUtils;
import org.apereo.cas.authentication.UsernamePasswordCredential;
import org.apereo.cas.authentication.handler.support.SimpleTestUsernamePasswordAuthenticationHandler;
import org.apereo.cas.authentication.principal.resolvers.ChainingPrincipalResolver;
import org.apereo.cas.authentication.principal.resolvers.EchoingPrincipalResolver;
import org.apereo.cas.authentication.principal.resolvers.PersonDirectoryPrincipalResolver;
import org.apereo.cas.config.CasPersonDirectoryConfiguration;
import org.apereo.services.persondir.IPersonAttributeDao;
import org.junit.Test;
import org.junit.runner.RunWith;
import org.springframework.beans.factory.annotation.Autowired;
import org.springframework.beans.factory.annotation.Qualifier;
import org.springframework.boot.test.context.SpringBootTest;
import org.springframework.cloud.autoconfigure.RefreshAutoConfiguration;
import org.springframework.test.annotation.DirtiesContext;
import org.springframework.test.context.TestPropertySource;
import org.springframework.test.context.junit4.SpringRunner;

import java.util.Arrays;
import java.util.HashMap;
import java.util.Map;
import java.util.Optional;

import static org.junit.Assert.*;

/**
 * This is {@link PersonDirectoryPrincipalResolverLdaptiveTests}.
 *
 * @author Misagh Moayyed
 * @since 5.0.0
 */
@RunWith(SpringRunner.class)
@SpringBootTest(classes = {CasPersonDirectoryConfiguration.class, RefreshAutoConfiguration.class})
@TestPropertySource(locations = {"classpath:/ldappersondir.properties"})
@DirtiesContext
@Slf4j
public class PersonDirectoryPrincipalResolverLdaptiveTests {
    @Autowired
    @Qualifier("attributeRepository")
    private IPersonAttributeDao attributeRepository;

    @Test
    public void verifyResolver() {
<<<<<<< HEAD
        final var resolver = new PersonDirectoryPrincipalResolver(this.attributeRepository);
        final var p = resolver.resolve(new UsernamePasswordCredential("castest1", "castest1"),
            CoreAuthenticationTestUtils.getPrincipal(),
            new SimpleTestUsernamePasswordAuthenticationHandler());
=======
        final PersonDirectoryPrincipalResolver resolver = new PersonDirectoryPrincipalResolver(this.attributeRepository);
        final Principal p = resolver.resolve(new UsernamePasswordCredential("castest1", "castest1"),
            Optional.of(CoreAuthenticationTestUtils.getPrincipal()),
            Optional.of(new SimpleTestUsernamePasswordAuthenticationHandler()));
>>>>>>> 6050687e
        assertNotNull(p);
        assertTrue(p.getAttributes().containsKey("givenName"));
    }

    @Test
    public void verifyChainedResolver() {
        final var resolver = new PersonDirectoryPrincipalResolver(this.attributeRepository);
        final var chain = new ChainingPrincipalResolver();
        chain.setChain(Arrays.asList(resolver, new EchoingPrincipalResolver()));
        final Map<String, Object> attributes = new HashMap<>(2);
        attributes.put("a1", "v1");
        attributes.put("a2", "v2");
<<<<<<< HEAD
        final var p = chain.resolve(new UsernamePasswordCredential("castest1", "castest1"),
            CoreAuthenticationTestUtils.getPrincipal("castest1", attributes),
            new SimpleTestUsernamePasswordAuthenticationHandler());
=======
        final Principal p = chain.resolve(new UsernamePasswordCredential("castest1", "castest1"),
            Optional.of(CoreAuthenticationTestUtils.getPrincipal("castest1", attributes)),
                Optional.of(new SimpleTestUsernamePasswordAuthenticationHandler()));
>>>>>>> 6050687e
        assertNotNull(p);
        assertTrue(p.getAttributes().containsKey("givenName"));
        assertTrue(p.getAttributes().containsKey("a1"));
        assertTrue(p.getAttributes().containsKey("a2"));
    }
}<|MERGE_RESOLUTION|>--- conflicted
+++ resolved
@@ -44,17 +44,10 @@
 
     @Test
     public void verifyResolver() {
-<<<<<<< HEAD
         final var resolver = new PersonDirectoryPrincipalResolver(this.attributeRepository);
         final var p = resolver.resolve(new UsernamePasswordCredential("castest1", "castest1"),
-            CoreAuthenticationTestUtils.getPrincipal(),
-            new SimpleTestUsernamePasswordAuthenticationHandler());
-=======
-        final PersonDirectoryPrincipalResolver resolver = new PersonDirectoryPrincipalResolver(this.attributeRepository);
-        final Principal p = resolver.resolve(new UsernamePasswordCredential("castest1", "castest1"),
             Optional.of(CoreAuthenticationTestUtils.getPrincipal()),
             Optional.of(new SimpleTestUsernamePasswordAuthenticationHandler()));
->>>>>>> 6050687e
         assertNotNull(p);
         assertTrue(p.getAttributes().containsKey("givenName"));
     }
@@ -67,15 +60,9 @@
         final Map<String, Object> attributes = new HashMap<>(2);
         attributes.put("a1", "v1");
         attributes.put("a2", "v2");
-<<<<<<< HEAD
         final var p = chain.resolve(new UsernamePasswordCredential("castest1", "castest1"),
-            CoreAuthenticationTestUtils.getPrincipal("castest1", attributes),
-            new SimpleTestUsernamePasswordAuthenticationHandler());
-=======
-        final Principal p = chain.resolve(new UsernamePasswordCredential("castest1", "castest1"),
             Optional.of(CoreAuthenticationTestUtils.getPrincipal("castest1", attributes)),
                 Optional.of(new SimpleTestUsernamePasswordAuthenticationHandler()));
->>>>>>> 6050687e
         assertNotNull(p);
         assertTrue(p.getAttributes().containsKey("givenName"));
         assertTrue(p.getAttributes().containsKey("a1"));
