package org.apereo.cas.services.web;

import lombok.Getter;
<<<<<<< HEAD
=======
import lombok.RequiredArgsConstructor;
>>>>>>> 67bf0f4e
import lombok.Setter;
import lombok.extern.slf4j.Slf4j;
import org.apereo.cas.configuration.CasConfigurationProperties;
import org.springframework.boot.autoconfigure.template.TemplateLocation;
import org.springframework.boot.autoconfigure.thymeleaf.ThymeleafProperties;
import org.springframework.context.ApplicationContext;
import org.springframework.context.ApplicationContextAware;
import org.springframework.web.servlet.View;
import org.springframework.web.servlet.ViewResolver;
import org.springframework.web.servlet.view.AbstractCachingViewResolver;
<<<<<<< HEAD
import org.thymeleaf.spring5.view.AbstractThymeleafView;
=======
import org.thymeleaf.spring4.view.AbstractThymeleafView;
>>>>>>> 67bf0f4e

import java.util.Locale;

/**
 * {@link ThemeViewResolver} is a theme resolver that checks for a UI view in the specific theme before utilizing the
 * base UI view.
 *
 * @author Daniel Frett
 * @since 5.2.0
 */
@Slf4j
@Setter
@RequiredArgsConstructor
public class ThemeViewResolver extends AbstractCachingViewResolver {

    private final ViewResolver delegate;

    private final ThymeleafProperties thymeleafProperties;

    private final CasConfigurationProperties casProperties;

    private final String theme;

    @Override
    protected View loadView(final String viewName, final Locale locale) throws Exception {
        final var view = delegate.resolveViewName(viewName, locale);
        if (view instanceof AbstractThymeleafView) {
            final var thymeleafView = (AbstractThymeleafView) view;
            configureTemplateThemeDefaultLocation(thymeleafView);
        }
        return view;
    }

    private void configureTemplateThemeDefaultLocation(final AbstractThymeleafView thymeleafView) {
<<<<<<< HEAD
        final var baseTemplateName = thymeleafView.getTemplateName();
        final var templateName = theme + '/' + baseTemplateName;
        final var path = thymeleafProperties.getPrefix().concat(templateName).concat(thymeleafProperties.getSuffix());
        final var location = new TemplateLocation(path);
=======
        final String baseTemplateName = thymeleafView.getTemplateName();
        final String templateName = theme + "/" + baseTemplateName;
        final String path = thymeleafProperties.getPrefix().concat(templateName).concat(thymeleafProperties.getSuffix());
        LOGGER.trace("Attempting to locate theme location at [{}]", path);
        final TemplateLocation location = new TemplateLocation(path);
>>>>>>> 67bf0f4e
        if (location.exists(getApplicationContext())) {
            thymeleafView.setTemplateName(templateName);
        }
    }

    /**
     * {@link ThemeViewResolverFactory} that will create a ThemeViewResolver for the specified theme.
     */
    @Getter
    @Setter
    public static class Factory implements ThemeViewResolverFactory, ApplicationContextAware {

        private final ViewResolver delegate;

        private final ThymeleafProperties thymeleafProperties;

        private final CasConfigurationProperties casProperties;

        private ApplicationContext applicationContext;

        public Factory(final ViewResolver delegate, final ThymeleafProperties thymeleafProperties, final CasConfigurationProperties casProperties) {
            this.delegate = delegate;
            this.casProperties = casProperties;
            this.thymeleafProperties = thymeleafProperties;
        }

        @Override
        public ThemeViewResolver create(final String theme) {
            final var resolver = new ThemeViewResolver(delegate, thymeleafProperties, casProperties, theme);
            resolver.setApplicationContext(applicationContext);
            resolver.setCache(thymeleafProperties.isCache());
            return resolver;
        }
    }
}<|MERGE_RESOLUTION|>--- conflicted
+++ resolved
@@ -1,10 +1,7 @@
 package org.apereo.cas.services.web;
 
 import lombok.Getter;
-<<<<<<< HEAD
-=======
 import lombok.RequiredArgsConstructor;
->>>>>>> 67bf0f4e
 import lombok.Setter;
 import lombok.extern.slf4j.Slf4j;
 import org.apereo.cas.configuration.CasConfigurationProperties;
@@ -15,11 +12,7 @@
 import org.springframework.web.servlet.View;
 import org.springframework.web.servlet.ViewResolver;
 import org.springframework.web.servlet.view.AbstractCachingViewResolver;
-<<<<<<< HEAD
 import org.thymeleaf.spring5.view.AbstractThymeleafView;
-=======
-import org.thymeleaf.spring4.view.AbstractThymeleafView;
->>>>>>> 67bf0f4e
 
 import java.util.Locale;
 
@@ -54,18 +47,10 @@
     }
 
     private void configureTemplateThemeDefaultLocation(final AbstractThymeleafView thymeleafView) {
-<<<<<<< HEAD
         final var baseTemplateName = thymeleafView.getTemplateName();
         final var templateName = theme + '/' + baseTemplateName;
         final var path = thymeleafProperties.getPrefix().concat(templateName).concat(thymeleafProperties.getSuffix());
-        final var location = new TemplateLocation(path);
-=======
-        final String baseTemplateName = thymeleafView.getTemplateName();
-        final String templateName = theme + "/" + baseTemplateName;
-        final String path = thymeleafProperties.getPrefix().concat(templateName).concat(thymeleafProperties.getSuffix());
         LOGGER.trace("Attempting to locate theme location at [{}]", path);
-        final TemplateLocation location = new TemplateLocation(path);
->>>>>>> 67bf0f4e
         if (location.exists(getApplicationContext())) {
             thymeleafView.setTemplateName(templateName);
         }
