package org.apereo.cas.ticket.registry;

import com.couchbase.client.java.Bucket;
import com.couchbase.client.java.document.JsonDocument;
import com.couchbase.client.java.document.SerializableDocument;
import com.couchbase.client.java.view.DefaultView;
import com.couchbase.client.java.view.View;
import com.couchbase.client.java.view.ViewQuery;
import com.couchbase.client.java.view.ViewResult;
import com.couchbase.client.java.view.ViewRow;
import lombok.AllArgsConstructor;
import lombok.SneakyThrows;
import lombok.extern.slf4j.Slf4j;
import org.apache.commons.lang3.StringUtils;
import org.apereo.cas.couchbase.core.CouchbaseClientFactory;
import org.apereo.cas.ticket.ServiceTicket;
import org.apereo.cas.ticket.Ticket;
import org.apereo.cas.ticket.TicketCatalog;
import org.apereo.cas.ticket.TicketGrantingTicket;
import org.apereo.cas.util.CollectionUtils;

import javax.annotation.PreDestroy;
import java.util.ArrayList;
import java.util.Collection;
import java.util.Iterator;
import java.util.List;
import java.util.concurrent.TimeUnit;
import java.util.function.Consumer;

/**
 * A Ticket Registry storage backend which uses the memcached protocol.
 * CouchBase is a multi host NoSQL database with a memcached interface
 * to persistent storage which also is quite usable as a replicated
 * ticket storage engine for multiple front end CAS servers.
 *
 * @author Fredrik Jönsson "fjo@kth.se"
 * @author Misagh Moayyed
 * @since 4.2.0
 */
@Slf4j
@AllArgsConstructor
public class CouchbaseTicketRegistry extends AbstractTicketRegistry {
    /**
     * The all tickets view name.
     */
    public static final String VIEW_NAME_ALL_TICKETS = "all_tickets";

    /**
     * All tickets view.
     */
    public static final View ALL_TICKETS_VIEW = DefaultView.create(
        VIEW_NAME_ALL_TICKETS,
        "function(d,m) {emit(m.id);}",
        "_count");

    /**
     * Views available.
     */
    public static final Collection<View> ALL_VIEWS = CollectionUtils.wrap(ALL_TICKETS_VIEW);

    /**
     * "statistics" document.
     */
    public static final String UTIL_DOCUMENT = "statistics";

    private static final long MAX_EXP_TIME_IN_DAYS = 30;
    private static final String END_TOKEN = "\u02ad";

    private final TicketCatalog ticketCatalog;
    private final CouchbaseClientFactory couchbase;

    @Override
    public Ticket updateTicket(final Ticket ticket) {
        addTicket(ticket);
        return ticket;
    }

    @Override
    public void addTicket(final Ticket ticketToAdd) {
        LOGGER.debug("Adding ticket [{}]", ticketToAdd);
        try {
<<<<<<< HEAD
            final var ticket = encodeTicket(ticketToAdd);
            final var document = SerializableDocument.create(ticket.getId(), getTimeToLive(ticketToAdd), ticket);
            LOGGER.debug("Created document for ticket [{}]. Upserting into bucket [{}]", ticketToAdd, this.couchbase.getBucket().name());
            this.couchbase.getBucket().upsert(document);
=======
            final Ticket ticket = encodeTicket(ticketToAdd);
            final SerializableDocument document = SerializableDocument.create(ticket.getId(), getTimeToLive(ticketToAdd), ticket);
            final Bucket bucket = this.couchbase.getBucket();
            LOGGER.debug("Created document for ticket [{}]. Upserting into bucket [{}]", ticketToAdd, bucket.name());
            bucket.upsert(document);
>>>>>>> d26d01e4
        } catch (final Exception e) {
            LOGGER.error("Failed adding [{}]: [{}]", ticketToAdd, e);
        }
    }

    @Override
    public Ticket getTicket(final String ticketId) {
        try {
            LOGGER.debug("Locating ticket id [{}]", ticketId);
            final var encTicketId = encodeTicketId(ticketId);
            if (encTicketId == null) {
                LOGGER.debug("Ticket id [{}] could not be found", ticketId);
                return null;
            }

            final var document = this.couchbase.getBucket().get(encTicketId, SerializableDocument.class);
            if (document != null) {
                final var t = (Ticket) document.content();
                LOGGER.debug("Got ticket [{}] from the registry.", t);

                final var decoded = decodeTicket(t);
                if (decoded == null || decoded.isExpired()) {
                    LOGGER.warn("The expiration policy for ticket id [{}] has expired the ticket", ticketId);
                    return null;
                }
                return decoded;
            }
            LOGGER.debug("Ticket [{}] not found in the registry.", encTicketId);
            return null;
        } catch (final Exception e) {
            LOGGER.error("Failed fetching [{}]: [{}]", ticketId, e);
            return null;
        }
    }

    /**
     * Stops the couchbase client.
     */
    @PreDestroy
    @SneakyThrows
    public void destroy() {
        LOGGER.debug("Shutting down Couchbase");
        this.couchbase.shutdown();
    }

    @Override
    public Collection<Ticket> getTickets() {
        final List<Ticket> tickets = new ArrayList<>();
        this.ticketCatalog.findAll().forEach(t -> {
            final var it = getViewResultIteratorForPrefixedTickets(t.getPrefix() + '-').iterator();
            while (it.hasNext()) {
                final var row = it.next();
                if (StringUtils.isNotBlank(row.id())) {
                    final var document = row.document();
                    final var ticket = (Ticket) document.content();
                    LOGGER.debug("Got ticket [{}] from the registry.", ticket);

                    final var decoded = decodeTicket(ticket);
                    if (decoded == null || decoded.isExpired()) {
                        LOGGER.warn("Ticket has expired or cannot be decoded");
                    } else {
                        tickets.add(decoded);
                    }
                }
            }
        });
        return tickets;
    }

    @Override
    public long sessionCount() {
        return runQuery(TicketGrantingTicket.PREFIX + '-');
    }

    @Override
    public long serviceTicketCount() {
        return runQuery(ServiceTicket.PREFIX + '-');
    }

    @Override
    public boolean deleteSingleTicket(final String ticketIdToDelete) {
        final var ticketId = encodeTicketId(ticketIdToDelete);
        LOGGER.debug("Deleting ticket [{}]", ticketId);
        try {
            return this.couchbase.getBucket().remove(ticketId) != null;
        } catch (final Exception e) {
            LOGGER.error("Failed deleting [{}]: [{}]", ticketId, e);
            return false;
        }
    }

    @Override
    public long deleteAll() {
        final Consumer<? super ViewRow> remove = t -> this.couchbase.getBucket().remove(t.document());
        return this.ticketCatalog.findAll()
            .stream()
            .mapToLong(t -> {
                final var it = getViewResultIteratorForPrefixedTickets(t.getPrefix() + '-').iterator();
                final var count = getViewRowCountFromViewResultIterator(it);
                it.forEachRemaining(remove);
                return count;
            })
            .sum();
    }

    private int runQuery(final String prefix) {
        final var iterator = getViewResultIteratorForPrefixedTickets(prefix).iterator();
        return getViewRowCountFromViewResultIterator(iterator);
    }

    private static int getViewRowCountFromViewResultIterator(final Iterator<ViewRow> iterator) {
        if (iterator.hasNext()) {
            final var res = iterator.next();
            final var count = (Integer) res.value();
            LOGGER.debug("Found [{}] rows", count);
            return count;
        }
        LOGGER.debug("No rows could be found by the query iterator.");
        return 0;
    }

    private ViewResult getViewResultIteratorForPrefixedTickets(final String prefix) {
        LOGGER.debug("Running query on document [{}] and view [{}] with prefix [{}]",
            UTIL_DOCUMENT, VIEW_NAME_ALL_TICKETS, prefix);
        return this.couchbase.getBucket().query(
            ViewQuery.from(UTIL_DOCUMENT, VIEW_NAME_ALL_TICKETS)
                .startKey(prefix)
                .endKey(prefix + END_TOKEN)
                .reduce());
    }

    /**
     * Get the expiration policy value of the ticket in seconds.
     *
     * @param ticket the ticket
     * @return the exp value
     * @see <a href="http://docs.couchbase.com/developer/java-2.0/documents-basics.html">Couchbase Docs</a>
     */
    private static int getTimeToLive(final Ticket ticket) {
        final var expTime = ticket.getExpirationPolicy().getTimeToLive().intValue();
        if (TimeUnit.SECONDS.toDays(expTime) >= MAX_EXP_TIME_IN_DAYS) {
            LOGGER.warn("Any expiration time larger than [{}] days in seconds is considered absolute (as in a Unix time stamp) "
                + "anything smaller is considered relative in seconds.", MAX_EXP_TIME_IN_DAYS);

        }
        return expTime;
    }
}
<|MERGE_RESOLUTION|>--- conflicted
+++ resolved
@@ -79,18 +79,11 @@
     public void addTicket(final Ticket ticketToAdd) {
         LOGGER.debug("Adding ticket [{}]", ticketToAdd);
         try {
-<<<<<<< HEAD
             final var ticket = encodeTicket(ticketToAdd);
             final var document = SerializableDocument.create(ticket.getId(), getTimeToLive(ticketToAdd), ticket);
-            LOGGER.debug("Created document for ticket [{}]. Upserting into bucket [{}]", ticketToAdd, this.couchbase.getBucket().name());
-            this.couchbase.getBucket().upsert(document);
-=======
-            final Ticket ticket = encodeTicket(ticketToAdd);
-            final SerializableDocument document = SerializableDocument.create(ticket.getId(), getTimeToLive(ticketToAdd), ticket);
             final Bucket bucket = this.couchbase.getBucket();
             LOGGER.debug("Created document for ticket [{}]. Upserting into bucket [{}]", ticketToAdd, bucket.name());
             bucket.upsert(document);
->>>>>>> d26d01e4
         } catch (final Exception e) {
             LOGGER.error("Failed adding [{}]: [{}]", ticketToAdd, e);
         }
