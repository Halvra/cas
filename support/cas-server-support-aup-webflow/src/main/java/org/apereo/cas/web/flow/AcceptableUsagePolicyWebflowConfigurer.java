package org.apereo.cas.web.flow;

import lombok.extern.slf4j.Slf4j;
import org.apereo.cas.configuration.CasConfigurationProperties;
import org.apereo.cas.web.flow.configurer.AbstractCasWebflowConfigurer;
import org.springframework.context.ApplicationContext;
import org.springframework.webflow.definition.registry.FlowDefinitionRegistry;
import org.springframework.webflow.engine.ActionState;
import org.springframework.webflow.engine.Flow;
import org.springframework.webflow.engine.TransitionSet;
import org.springframework.webflow.engine.ViewState;
import org.springframework.webflow.engine.builder.support.FlowBuilderServices;

/**
 * The {@link AcceptableUsagePolicyWebflowConfigurer} is responsible for
 * adjusting the CAS webflow context for aup integration.
 *
 * @author Misagh Moayyed
 * @since 4.2
 */
@Slf4j
public class AcceptableUsagePolicyWebflowConfigurer extends AbstractCasWebflowConfigurer {

    private static final String VIEW_ID_ACCEPTABLE_USAGE_POLICY_VIEW = "acceptableUsagePolicyView";
    private static final String AUP_ACCEPTED_ACTION = "aupAcceptedAction";
    private static final String STATE_ID_AUP_CHECK = "acceptableUsagePolicyCheck";
    
    public AcceptableUsagePolicyWebflowConfigurer(final FlowBuilderServices flowBuilderServices,
                                                  final FlowDefinitionRegistry loginFlowDefinitionRegistry,
                                                  final ApplicationContext applicationContext,
                                                  final CasConfigurationProperties casProperties) {
        super(flowBuilderServices, loginFlowDefinitionRegistry, applicationContext, casProperties);
    }

    @Override
    protected void doInitialize() {
        final var flow = getLoginFlow();

        if (flow != null) {
            createVerifyActionState(flow);
            createAcceptableUsagePolicyView(flow);
            createSubmitActionState(flow);
            createTransitionStateToAcceptableUsagePolicy(flow);
        }
    }

<<<<<<< HEAD
    private void createTransitionStateToAcceptableUsagePolicy(final Flow flow) {
        final var submit = getRealSubmissionState(flow);
=======
    /**
     * Create transition state to acceptable usage policy.
     *
     * @param flow the flow
     */
    protected void createTransitionStateToAcceptableUsagePolicy(final Flow flow) {
        final ActionState submit = getRealSubmissionState(flow);
>>>>>>> 6050687e
        createTransitionForState(submit, CasWebflowConstants.TRANSITION_ID_SUCCESS, STATE_ID_AUP_CHECK, true);
    }

    /**
     * Gets real submission state.
     *
     * @param flow the flow
     * @return the real submission state
     */
    protected ActionState getRealSubmissionState(final Flow flow) {
        return getState(flow, CasWebflowConstants.STATE_ID_REAL_SUBMIT, ActionState.class);
    }

<<<<<<< HEAD
    private void createSubmitActionState(final Flow flow) {
        final var aupAcceptedAction = createActionState(flow, AUP_ACCEPTED_ACTION, "acceptableUsagePolicySubmitAction");

        final var target = getRealSubmissionState(flow).getTransition(CasWebflowConstants.TRANSITION_ID_SUCCESS).getTargetStateId();
        aupAcceptedAction.getTransitionSet().add(createTransition(CasWebflowConstants.TRANSITION_ID_SUCCESS, target));
        aupAcceptedAction.getTransitionSet().add(createTransition(CasWebflowConstants.TRANSITION_ID_ERROR, CasWebflowConstants.STATE_ID_INIT_LOGIN_FORM));
    }

    private void createAcceptableUsagePolicyView(final Flow flow) {
        final var viewState = createViewState(flow, ACCEPTABLE_USAGE_POLICY_VIEW, "casAcceptableUsagePolicyView");
        createTransitionForState(viewState, CasWebflowConstants.TRANSITION_ID_SUBMIT, AUP_ACCEPTED_ACTION);
    }

    private void createVerifyActionState(final Flow flow) {
        final var actionState = createActionState(flow, STATE_ID_AUP_CHECK, "acceptableUsagePolicyVerifyAction");
        final var target = getRealSubmissionState(flow).getTransition(CasWebflowConstants.TRANSITION_ID_SUCCESS).getTargetStateId();
        actionState.getTransitionSet().add(createTransition(CasWebflowConstants.TRANSITION_ID_SUCCESS, target));
        actionState.getTransitionSet().add(createTransition(AcceptableUsagePolicySubmitAction.EVENT_ID_MUST_ACCEPT, ACCEPTABLE_USAGE_POLICY_VIEW));
=======
    /**
     * Create submit action state.
     *
     * @param flow the flow
     */
    protected void createSubmitActionState(final Flow flow) {
        final ActionState aupAcceptedAction = createActionState(flow, AUP_ACCEPTED_ACTION, "acceptableUsagePolicySubmitAction");

        final String target = getRealSubmissionState(flow).getTransition(CasWebflowConstants.TRANSITION_ID_SUCCESS).getTargetStateId();
        final TransitionSet transitionSet = aupAcceptedAction.getTransitionSet();
        transitionSet.add(createTransition(CasWebflowConstants.TRANSITION_ID_SUCCESS, target));
        transitionSet.add(createTransition(CasWebflowConstants.TRANSITION_ID_ERROR, CasWebflowConstants.STATE_ID_INIT_LOGIN_FORM));
    }

    /**
     * Create acceptable usage policy view.
     *
     * @param flow the flow
     */
    protected void createAcceptableUsagePolicyView(final Flow flow) {
        final ViewState viewState = createViewState(flow, VIEW_ID_ACCEPTABLE_USAGE_POLICY_VIEW, "casAcceptableUsagePolicyView");
        createTransitionForState(viewState, CasWebflowConstants.TRANSITION_ID_SUBMIT, AUP_ACCEPTED_ACTION);
    }

    /**
     * Create verify action state.
     *
     * @param flow the flow
     */
    protected void createVerifyActionState(final Flow flow) {
        final ActionState actionState = createActionState(flow, STATE_ID_AUP_CHECK, "acceptableUsagePolicyVerifyAction");
        final String target = getRealSubmissionState(flow).getTransition(CasWebflowConstants.TRANSITION_ID_SUCCESS).getTargetStateId();
        final TransitionSet transitionSet = actionState.getTransitionSet();
        transitionSet.add(createTransition(CasWebflowConstants.TRANSITION_ID_SUCCESS, target));
        transitionSet.add(createTransition(AcceptableUsagePolicyVerifyAction.EVENT_ID_MUST_ACCEPT, VIEW_ID_ACCEPTABLE_USAGE_POLICY_VIEW));
>>>>>>> 6050687e
    }
}<|MERGE_RESOLUTION|>--- conflicted
+++ resolved
@@ -44,18 +44,12 @@
         }
     }
 
-<<<<<<< HEAD
-    private void createTransitionStateToAcceptableUsagePolicy(final Flow flow) {
-        final var submit = getRealSubmissionState(flow);
-=======
     /**
      * Create transition state to acceptable usage policy.
      *
      * @param flow the flow
      */
     protected void createTransitionStateToAcceptableUsagePolicy(final Flow flow) {
-        final ActionState submit = getRealSubmissionState(flow);
->>>>>>> 6050687e
         createTransitionForState(submit, CasWebflowConstants.TRANSITION_ID_SUCCESS, STATE_ID_AUP_CHECK, true);
     }
 
@@ -69,35 +63,14 @@
         return getState(flow, CasWebflowConstants.STATE_ID_REAL_SUBMIT, ActionState.class);
     }
 
-<<<<<<< HEAD
-    private void createSubmitActionState(final Flow flow) {
-        final var aupAcceptedAction = createActionState(flow, AUP_ACCEPTED_ACTION, "acceptableUsagePolicySubmitAction");
-
-        final var target = getRealSubmissionState(flow).getTransition(CasWebflowConstants.TRANSITION_ID_SUCCESS).getTargetStateId();
-        aupAcceptedAction.getTransitionSet().add(createTransition(CasWebflowConstants.TRANSITION_ID_SUCCESS, target));
-        aupAcceptedAction.getTransitionSet().add(createTransition(CasWebflowConstants.TRANSITION_ID_ERROR, CasWebflowConstants.STATE_ID_INIT_LOGIN_FORM));
-    }
-
-    private void createAcceptableUsagePolicyView(final Flow flow) {
-        final var viewState = createViewState(flow, ACCEPTABLE_USAGE_POLICY_VIEW, "casAcceptableUsagePolicyView");
-        createTransitionForState(viewState, CasWebflowConstants.TRANSITION_ID_SUBMIT, AUP_ACCEPTED_ACTION);
-    }
-
-    private void createVerifyActionState(final Flow flow) {
-        final var actionState = createActionState(flow, STATE_ID_AUP_CHECK, "acceptableUsagePolicyVerifyAction");
-        final var target = getRealSubmissionState(flow).getTransition(CasWebflowConstants.TRANSITION_ID_SUCCESS).getTargetStateId();
-        actionState.getTransitionSet().add(createTransition(CasWebflowConstants.TRANSITION_ID_SUCCESS, target));
-        actionState.getTransitionSet().add(createTransition(AcceptableUsagePolicySubmitAction.EVENT_ID_MUST_ACCEPT, ACCEPTABLE_USAGE_POLICY_VIEW));
-=======
     /**
      * Create submit action state.
      *
      * @param flow the flow
      */
     protected void createSubmitActionState(final Flow flow) {
-        final ActionState aupAcceptedAction = createActionState(flow, AUP_ACCEPTED_ACTION, "acceptableUsagePolicySubmitAction");
 
-        final String target = getRealSubmissionState(flow).getTransition(CasWebflowConstants.TRANSITION_ID_SUCCESS).getTargetStateId();
+        final var target = getRealSubmissionState(flow).getTransition(CasWebflowConstants.TRANSITION_ID_SUCCESS).getTargetStateId();
         final TransitionSet transitionSet = aupAcceptedAction.getTransitionSet();
         transitionSet.add(createTransition(CasWebflowConstants.TRANSITION_ID_SUCCESS, target));
         transitionSet.add(createTransition(CasWebflowConstants.TRANSITION_ID_ERROR, CasWebflowConstants.STATE_ID_INIT_LOGIN_FORM));
@@ -119,11 +92,8 @@
      * @param flow the flow
      */
     protected void createVerifyActionState(final Flow flow) {
-        final ActionState actionState = createActionState(flow, STATE_ID_AUP_CHECK, "acceptableUsagePolicyVerifyAction");
-        final String target = getRealSubmissionState(flow).getTransition(CasWebflowConstants.TRANSITION_ID_SUCCESS).getTargetStateId();
         final TransitionSet transitionSet = actionState.getTransitionSet();
         transitionSet.add(createTransition(CasWebflowConstants.TRANSITION_ID_SUCCESS, target));
         transitionSet.add(createTransition(AcceptableUsagePolicyVerifyAction.EVENT_ID_MUST_ACCEPT, VIEW_ID_ACCEPTABLE_USAGE_POLICY_VIEW));
->>>>>>> 6050687e
     }
 }