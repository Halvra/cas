--- conflicted
+++ resolved
@@ -50,16 +50,7 @@
     @RefreshScope
     @SneakyThrows
     public RestTemplate restAuthenticationTemplate() {
-<<<<<<< HEAD
-
-        final var casHost = new URI(casProperties.getServer().getName());
-        final var host = new HttpHost(casHost.getHost(), casHost.getPort(), casHost.getScheme());
-        final ClientHttpRequestFactory factory = new HttpComponentsClientHttpRequestFactoryBasicAuth(host);
-        return new RestTemplate(factory);
-
-=======
         return new RestTemplate();
->>>>>>> 6050687e
     }
 
     @ConditionalOnMissingBean(name = "restAuthenticationPrincipalFactory")
@@ -94,27 +85,4 @@
             }
         };
     }
-<<<<<<< HEAD
-
-    @AllArgsConstructor
-    private static class HttpComponentsClientHttpRequestFactoryBasicAuth extends HttpComponentsClientHttpRequestFactory {
-
-        private final HttpHost host;
-
-        @Override
-        protected HttpContext createHttpContext(final HttpMethod httpMethod, final URI uri) {
-            return createHttpContext();
-        }
-
-        private HttpContext createHttpContext() {
-            final AuthCache authCache = new BasicAuthCache();
-            final var basicAuth = new BasicScheme();
-            authCache.put(host, basicAuth);
-            final var localcontext = new BasicHttpContext();
-            localcontext.setAttribute(HttpClientContext.AUTH_CACHE, authCache);
-            return localcontext;
-        }
-    }
-=======
->>>>>>> 6050687e
 }