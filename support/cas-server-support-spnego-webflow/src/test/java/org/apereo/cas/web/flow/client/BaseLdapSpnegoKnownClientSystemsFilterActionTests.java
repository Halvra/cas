--- conflicted
+++ resolved
@@ -48,12 +48,7 @@
             new MockServletContext(), req,
             new MockHttpServletResponse());
         ctx.setExternalContext(extCtx);
-<<<<<<< HEAD
-
-        final var ev = action.execute(ctx);
-=======
-        final Event ev = ldapSpnegoClientAction.execute(ctx);
->>>>>>> 61c473e3
+        final var ev = ldapSpnegoClientAction.execute(ctx);
         assertEquals(ev.getId(), new EventFactorySupport().yes(this).getId());
     }
 }