package org.apereo.cas.web.flow;

import com.google.common.collect.Lists;
import org.apache.commons.lang3.StringUtils;
import org.apereo.cas.AbstractCentralAuthenticationServiceTests;
import org.apereo.cas.CasProtocolConstants;
import org.apereo.cas.logout.DefaultLogoutRequest;
import org.apereo.cas.logout.LogoutRequest;
import org.apereo.cas.logout.LogoutRequestStatus;
import org.apereo.cas.services.DefaultServicesManager;
import org.apereo.cas.services.InMemoryServiceRegistryDaoImpl;
import org.apereo.cas.services.RegexRegisteredService;
import org.apereo.cas.web.support.CookieRetrievingCookieGenerator;
import org.apereo.cas.web.support.WebUtils;
import org.junit.Before;
import org.junit.Test;
import org.springframework.mock.web.MockHttpServletRequest;
import org.springframework.mock.web.MockHttpServletResponse;
import org.springframework.webflow.context.servlet.ServletExternalContext;
import org.springframework.webflow.core.collection.LocalAttributeMap;
import org.springframework.webflow.execution.Event;
import org.springframework.webflow.execution.RequestContext;

import javax.servlet.http.Cookie;
import java.util.List;

import static org.junit.Assert.*;
import static org.mockito.Mockito.*;

/**
 * @author Scott Battaglia
 * @since 3.0.0
 */
public class LogoutActionTests extends AbstractCentralAuthenticationServiceTests {

    private static final String COOKIE_TGC_ID = "CASTGC";

    private LogoutAction logoutAction;

    private CookieRetrievingCookieGenerator warnCookieGenerator;

    private CookieRetrievingCookieGenerator ticketGrantingTicketCookieGenerator;

    private InMemoryServiceRegistryDaoImpl serviceRegistryDao;

    private DefaultServicesManager serviceManager;

    private MockHttpServletRequest request;

    private MockHttpServletResponse response;

    private RequestContext requestContext;

    @Before
    public void onSetUp() throws Exception {
        this.request = new MockHttpServletRequest();
        this.response = new MockHttpServletResponse();
        this.requestContext = mock(RequestContext.class);
        final ServletExternalContext servletExternalContext = mock(ServletExternalContext.class);
        when(this.requestContext.getExternalContext()).thenReturn(servletExternalContext);
        when(servletExternalContext.getNativeRequest()).thenReturn(request);
        when(servletExternalContext.getNativeResponse()).thenReturn(response);
        final LocalAttributeMap flowScope = new LocalAttributeMap();
        when(this.requestContext.getFlowScope()).thenReturn(flowScope);

        this.warnCookieGenerator = new CookieRetrievingCookieGenerator();
        this.serviceRegistryDao = new InMemoryServiceRegistryDaoImpl();
<<<<<<< HEAD
        this.serviceManager = new DefaultServicesManagerImpl(serviceRegistryDao, null);
=======
        this.serviceManager = new DefaultServicesManager(serviceRegistryDao);
>>>>>>> 223ec4f1
        this.serviceManager.load();

        this.warnCookieGenerator.setCookieName("test");

        this.ticketGrantingTicketCookieGenerator = new CookieRetrievingCookieGenerator();
        this.ticketGrantingTicketCookieGenerator.setCookieName(COOKIE_TGC_ID);

        this.logoutAction = new LogoutAction(getWebApplicationServiceFactory(), this.serviceManager, false);
    }

    @Test
    public void verifyLogoutNoCookie() throws Exception {
        final Event event = this.logoutAction.doExecute(this.requestContext);
        assertEquals(LogoutAction.FINISH_EVENT, event.getId());
    }

    @Test
    public void verifyLogoutForServiceWithFollowRedirectsAndMatchingService() throws Exception {
        this.request.addParameter("service", "TestService");
        final RegexRegisteredService impl = new RegexRegisteredService();
        impl.setServiceId("TestService");
        impl.setName("TestService");
        this.serviceManager.save(impl);
        this.logoutAction.setFollowServiceRedirects(true);
        final Event event = this.logoutAction.doExecute(this.requestContext);
        assertEquals(LogoutAction.FINISH_EVENT, event.getId());
        assertEquals("TestService", this.requestContext.getFlowScope().get("logoutRedirectUrl"));
    }

    @Test
    public void logoutForServiceWithNoFollowRedirects() throws Exception {
        this.request.addParameter(CasProtocolConstants.PARAMETER_SERVICE, "TestService");
        this.logoutAction.setFollowServiceRedirects(false);
        final Event event = this.logoutAction.doExecute(this.requestContext);
        assertEquals(LogoutAction.FINISH_EVENT, event.getId());
        assertNull(this.requestContext.getFlowScope().get("logoutRedirectUrl"));
    }

    @Test
    public void logoutForServiceWithFollowRedirectsNoAllowedService() throws Exception {
        this.request.addParameter(CasProtocolConstants.PARAMETER_SERVICE, "TestService");
        final RegexRegisteredService impl = new RegexRegisteredService();
        impl.setServiceId("http://FooBar");
        impl.setName("FooBar");
        this.serviceManager.save(impl);
        this.logoutAction.setFollowServiceRedirects(true);
        final Event event = this.logoutAction.doExecute(this.requestContext);
        assertEquals(LogoutAction.FINISH_EVENT, event.getId());
        assertNull(this.requestContext.getFlowScope().get("logoutRedirectUrl"));
    }

    @Test
    public void verifyLogoutCookie() throws Exception {
        final Cookie cookie = new Cookie(COOKIE_TGC_ID, "test");
        this.request.setCookies(cookie);
        final Event event = this.logoutAction.doExecute(this.requestContext);
        assertEquals(LogoutAction.FINISH_EVENT, event.getId());
    }

    @Test
    public void verifyLogoutRequestBack() throws Exception {
        final Cookie cookie = new Cookie(COOKIE_TGC_ID, "test");
        this.request.setCookies(cookie);
        final LogoutRequest logoutRequest = new DefaultLogoutRequest(StringUtils.EMPTY, null, null);
        logoutRequest.setStatus(LogoutRequestStatus.SUCCESS);
        WebUtils.putLogoutRequests(this.requestContext, Lists.newArrayList(logoutRequest));
        final Event event = this.logoutAction.doExecute(this.requestContext);
        assertEquals(LogoutAction.FINISH_EVENT, event.getId());
    }

    @SuppressWarnings("unchecked")
    @Test
    public void verifyLogoutRequestFront() throws Exception {
        final Cookie cookie = new Cookie(COOKIE_TGC_ID, "test");
        this.request.setCookies(cookie);
        final LogoutRequest logoutRequest = new DefaultLogoutRequest(StringUtils.EMPTY, null, null);
        WebUtils.putLogoutRequests(this.requestContext, Lists.newArrayList(logoutRequest));
        final Event event = this.logoutAction.doExecute(this.requestContext);
        assertEquals(LogoutAction.FRONT_EVENT, event.getId());
        final List<LogoutRequest> logoutRequests = WebUtils.getLogoutRequests(this.requestContext);
        assertEquals(1, logoutRequests.size());
        assertEquals(logoutRequest, logoutRequests.get(0));
    }
}<|MERGE_RESOLUTION|>--- conflicted
+++ resolved
@@ -65,11 +65,7 @@
 
         this.warnCookieGenerator = new CookieRetrievingCookieGenerator();
         this.serviceRegistryDao = new InMemoryServiceRegistryDaoImpl();
-<<<<<<< HEAD
-        this.serviceManager = new DefaultServicesManagerImpl(serviceRegistryDao, null);
-=======
         this.serviceManager = new DefaultServicesManager(serviceRegistryDao);
->>>>>>> 223ec4f1
         this.serviceManager.load();
 
         this.warnCookieGenerator.setCookieName("test");
