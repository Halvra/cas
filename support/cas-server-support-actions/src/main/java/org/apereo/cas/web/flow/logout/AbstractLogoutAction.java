--- conflicted
+++ resolved
@@ -22,15 +22,9 @@
     private static final String CACHE_CONTROL = "Cache-Control";
 
     @Override
-<<<<<<< HEAD
-    public Event doExecute(final RequestContext context) throws Exception {
+    public Event doExecute(final RequestContext context) {
         final var request = WebUtils.getHttpServletRequestFromExternalWebflowContext(context);
         final var response = WebUtils.getHttpServletResponseFromExternalWebflowContext(context);
-=======
-    public Event doExecute(final RequestContext context) {
-        final HttpServletRequest request = WebUtils.getHttpServletRequestFromExternalWebflowContext(context);
-        final HttpServletResponse response = WebUtils.getHttpServletResponseFromExternalWebflowContext(context);
->>>>>>> d26d01e4
         preventCaching(response);
         return doInternalExecute(request, response, context);
     }
