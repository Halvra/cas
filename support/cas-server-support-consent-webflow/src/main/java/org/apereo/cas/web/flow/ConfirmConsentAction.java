--- conflicted
+++ resolved
@@ -35,21 +35,12 @@
 
     @Override
     protected Event doExecute(final RequestContext requestContext) {
-<<<<<<< HEAD
         final var request = WebUtils.getHttpServletRequestFromExternalWebflowContext(requestContext);
         final var service = this.authenticationRequestServiceSelectionStrategies.resolveService(WebUtils.getService(requestContext));
         final var registeredService = getRegisteredServiceForConsent(requestContext, service);
         final var authentication = WebUtils.getAuthentication(requestContext);
         final var optionValue = Integer.parseInt(request.getParameter("option"));
         final var option = ConsentOptions.valueOf(optionValue);
-=======
-        final HttpServletRequest request = WebUtils.getHttpServletRequestFromExternalWebflowContext(requestContext);
-        final Service service = this.authenticationRequestServiceSelectionStrategies.resolveService(WebUtils.getService(requestContext));
-        final RegisteredService registeredService = getRegisteredServiceForConsent(requestContext, service);
-        final Authentication authentication = WebUtils.getAuthentication(requestContext);
-        final int optionValue = Integer.parseInt(request.getParameter("option"));
-        final ConsentReminderOptions option = ConsentReminderOptions.valueOf(optionValue);
->>>>>>> 433659cf
 
         final var reminder = Long.parseLong(request.getParameter("reminder"));
         final var reminderTimeUnit = request.getParameter("reminderTimeUnit");
