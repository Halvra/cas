--- conflicted
+++ resolved
@@ -35,17 +35,10 @@
 
     @Override
     public void cleanInternal() {
-<<<<<<< HEAD
         final var count = this.entityManager.createQuery("DELETE FROM " + GoogleAuthenticatorToken.class.getSimpleName()
-                + " r where r.issuedDateTime>= :expired")
-                .setParameter("expired", LocalDateTime.now().minusSeconds(this.expireTokensInSeconds))
-                .executeUpdate();
-=======
-        final int count = this.entityManager.createQuery("DELETE FROM " + GoogleAuthenticatorToken.class.getSimpleName()
             + " r where r.issuedDateTime>= :expired")
             .setParameter("expired", LocalDateTime.now().minusSeconds(this.expireTokensInSeconds))
             .executeUpdate();
->>>>>>> 61c473e3
         LOGGER.debug("Deleted [{}] expired previously used token record(s)", count);
     }
 
@@ -57,21 +50,12 @@
     @Override
     public GoogleAuthenticatorToken get(final String uid, final Integer otp) {
         try {
-<<<<<<< HEAD
             final var r =
-                    this.entityManager.createQuery("SELECT r FROM " + GoogleAuthenticatorToken.class.getSimpleName()
-                            + " r where r.userId = :userId and r.token = :token", GoogleAuthenticatorToken.class)
-                            .setParameter("userId", uid)
-                            .setParameter("token", otp)
-                            .getSingleResult();
-=======
-            final GoogleAuthenticatorToken r =
                 this.entityManager.createQuery("SELECT r FROM " + GoogleAuthenticatorToken.class.getSimpleName()
                     + " r where r.userId = :userId and r.token = :token", GoogleAuthenticatorToken.class)
                     .setParameter("userId", uid)
                     .setParameter("token", otp)
                     .getSingleResult();
->>>>>>> 61c473e3
             return r;
         } catch (final NoResultException e) {
             LOGGER.debug("No record could be found for google authenticator id [{}]", uid);
