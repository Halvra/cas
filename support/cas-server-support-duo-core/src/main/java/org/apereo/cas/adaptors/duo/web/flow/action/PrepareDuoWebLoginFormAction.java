--- conflicted
+++ resolved
@@ -38,22 +38,14 @@
         final var c = requestContext.getFlowScope().get(CasWebflowConstants.VAR_ID_CREDENTIAL, DuoCredential.class);
         c.setUsername(p.getId());
 
-<<<<<<< HEAD
-        final var providers = WebUtils.getResolvedMultifactorAuthenticationProviders(requestContext);
-        providers.forEach(pr -> {
-            final var duoAuthenticationService =
-                    provider.findProvider(pr.getId(), DuoMultifactorAuthenticationProvider.class).getDuoAuthenticationService();
-            final var viewScope = requestContext.getViewScope();
-=======
-        final Collection<String> providerIds = WebUtils.getResolvedMultifactorAuthenticationProviders(requestContext);
-        final Collection<MultifactorAuthenticationProvider> providers =
+        final var providerIds = WebUtils.getResolvedMultifactorAuthenticationProviders(requestContext);
+        final var providers =
             MultifactorAuthenticationUtils.getMultifactorAuthenticationProvidersByIds(providerIds, applicationContext);
 
         providers.forEach(pr -> {
-            final DuoSecurityAuthenticationService duoAuthenticationService =
+            final var duoAuthenticationService =
                 provider.findProvider(pr.getId(), DuoMultifactorAuthenticationProvider.class).getDuoAuthenticationService();
-            final MutableAttributeMap<Object> viewScope = requestContext.getViewScope();
->>>>>>> 433659cf
+            final var viewScope = requestContext.getViewScope();
             viewScope.put("sigRequest", duoAuthenticationService.signRequestToken(p.getId()));
             viewScope.put("apiHost", duoAuthenticationService.getApiHost());
             viewScope.put("commandName", "credential");
