--- conflicted
+++ resolved
@@ -32,29 +32,16 @@
 
     @Override
     public boolean validate(final J2EContext context) {
-<<<<<<< HEAD
         final var request = context.getRequest();
-        
-        if (!validator.checkParameterExist(request, OAuth20Constants.GRANT_TYPE)) {
-            LOGGER.warn("Grant type must be specified");
-            return false;
-        }
-        
-        final var grantType = context.getRequestParameter(OAuth20Constants.GRANT_TYPE);
-        
-        if (!validator.checkParameterExist(request, OAuth20Constants.CLIENT_ID)) {
-=======
-        final HttpServletRequest request = context.getRequest();
 
         if (!HttpRequestUtils.doesParameterExist(request, OAuth20Constants.GRANT_TYPE)) {
             LOGGER.warn("Grant type must be specified");
             return false;
         }
 
-        final String grantType = context.getRequestParameter(OAuth20Constants.GRANT_TYPE);
+        final var grantType = context.getRequestParameter(OAuth20Constants.GRANT_TYPE);
 
         if (!HttpRequestUtils.doesParameterExist(request, OAuth20Constants.CLIENT_ID)) {
->>>>>>> 7fcd5d62
             LOGGER.warn("Client id not specified for grant type [{}]", grantType);
             return false;
         }
@@ -64,19 +51,14 @@
             return false;
         }
 
-<<<<<<< HEAD
         final var clientId = context.getRequestParameter(OAuth20Constants.CLIENT_ID);
         final var registeredService = getRegisteredServiceByClientId(clientId);
-=======
-        final String clientId = context.getRequestParameter(OAuth20Constants.CLIENT_ID);
-        final OAuthRegisteredService registeredService = getRegisteredServiceByClientId(clientId);
         final WebApplicationService service = webApplicationServiceServiceFactory.createService(registeredService.getServiceId());
         final AuditableContext audit = AuditableContext.builder()
             .service(service)
             .registeredService(registeredService)
             .build();
         final AuditableExecutionResult accessResult = this.registeredServiceAccessStrategyEnforcer.execute(audit);
->>>>>>> 7fcd5d62
 
         if (accessResult.isExecutionFailure()) {
             LOGGER.warn("Registered service [{}] is not found or is not authorized for access.", registeredService);
