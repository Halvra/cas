--- conflicted
+++ resolved
@@ -6,10 +6,6 @@
 import lombok.SneakyThrows;
 import lombok.extern.slf4j.Slf4j;
 import lombok.val;
-<<<<<<< HEAD
-=======
-import org.apache.http.HttpStatus;
->>>>>>> 58043074
 import org.apereo.cas.authentication.principal.Service;
 import org.apereo.cas.configuration.CasConfigurationProperties;
 import org.apereo.cas.support.oauth.OAuth20Constants;
@@ -89,31 +85,18 @@
         }
     }
 
-<<<<<<< HEAD
-        response.setContentType(MediaType.APPLICATION_JSON_VALUE);
-        try (val jsonGenerator = getResponseJsonGenerator(response)) {
-            jsonGenerator.writeStartObject();
-            generateJsonInternal(request, response, jsonGenerator, accessTokenId,
-                refreshTokenId, timeout, service, registeredService, responseType);
-            jsonGenerator.writeEndObject();
-=======
     private void generateResponseForAccessToken(final HttpServletRequest request, final HttpServletResponse response,
                                                 final OAuthRegisteredService registeredService, final Service service,
                                                 final OAuth20TokenGeneratedResult result, final long timeout,
                                                 final OAuth20ResponseTypes responseType) throws Exception {
         val accessToken = result.getAccessToken().get();
         val refreshToken = result.getRefreshToken().get();
-        if (registeredService.isJsonFormat()) {
-            response.setContentType(MediaType.APPLICATION_JSON_VALUE);
-            try (val jsonGenerator = getResponseJsonGenerator(response)) {
-                jsonGenerator.writeStartObject();
-                generateJsonInternal(request, response, jsonGenerator, accessToken,
-                    refreshToken, timeout, service, registeredService, responseType);
-                jsonGenerator.writeEndObject();
-            }
-        } else {
-            generateTextInternal(request, response, accessToken, refreshToken, timeout);
->>>>>>> 58043074
+        response.setContentType(MediaType.APPLICATION_JSON_VALUE);
+        try (val jsonGenerator = getResponseJsonGenerator(response)) {
+            jsonGenerator.writeStartObject();
+            generateJsonInternal(request, response, jsonGenerator, accessToken,
+                refreshToken, timeout, service, registeredService, responseType);
+            jsonGenerator.writeEndObject();
         }
     }
 
@@ -129,35 +112,6 @@
     }
 
     /**
-<<<<<<< HEAD
-=======
-     * Generate text internal.
-     *
-     * @param request        the request
-     * @param response       the response
-     * @param accessTokenId  the access token id
-     * @param refreshTokenId the refresh token id
-     * @param timeout        the timeout
-     */
-    protected void generateTextInternal(final HttpServletRequest request,
-                                        final HttpServletResponse response,
-                                        final AccessToken accessTokenId,
-                                        final RefreshToken refreshTokenId,
-                                        final long timeout) {
-        val builder = new StringBuilder(String.format("%s=%s&%s=%s", OAuth20Constants.ACCESS_TOKEN,
-            accessTokenId.getId(), OAuth20Constants.EXPIRES_IN, timeout));
-
-        if (refreshTokenId != null) {
-            builder.append('&')
-                .append(OAuth20Constants.REFRESH_TOKEN)
-                .append('=')
-                .append(refreshTokenId.getId());
-        }
-        OAuth20Utils.writeText(response, builder.toString(), HttpStatus.SC_OK);
-    }
-
-    /**
->>>>>>> 58043074
      * Generate internal.
      *
      * @param request           the request
