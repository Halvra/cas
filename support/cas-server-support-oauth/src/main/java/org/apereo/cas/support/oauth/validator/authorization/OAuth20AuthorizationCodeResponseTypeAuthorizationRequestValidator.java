--- conflicted
+++ resolved
@@ -32,30 +32,18 @@
 
     @Override
     public boolean validate(final J2EContext context) {
-<<<<<<< HEAD
         final var request = context.getRequest();
         final var checkParameterExist = validator.checkParameterExist(request, OAuth20Constants.CLIENT_ID)
-                && validator.checkParameterExist(request, OAuth20Constants.REDIRECT_URI)
-                && validator.checkParameterExist(request, OAuth20Constants.RESPONSE_TYPE);
-=======
-        final HttpServletRequest request = context.getRequest();
-        final boolean checkParameterExist = HttpRequestUtils.doesParameterExist(request, OAuth20Constants.CLIENT_ID)
             && HttpRequestUtils.doesParameterExist(request, OAuth20Constants.REDIRECT_URI)
             && HttpRequestUtils.doesParameterExist(request, OAuth20Constants.RESPONSE_TYPE);
->>>>>>> d26d01e4
 
         if (!checkParameterExist) {
             LOGGER.warn("Missing required parameters (client id, redirect uri, etc) for response type [{}].", getResponseType());
             return false;
         }
 
-<<<<<<< HEAD
         final var responseType = request.getParameter(OAuth20Constants.RESPONSE_TYPE);
-        if (!validator.checkResponseTypes(responseType, OAuth20ResponseTypes.values())) {
-=======
-        final String responseType = request.getParameter(OAuth20Constants.RESPONSE_TYPE);
         if (!OAuth20Utils.checkResponseTypes(responseType, OAuth20ResponseTypes.values())) {
->>>>>>> d26d01e4
             LOGGER.warn("Response type [{}] is not supported.", responseType);
             return false;
         }
@@ -75,13 +63,8 @@
             return false;
         }
 
-<<<<<<< HEAD
         final var redirectUri = request.getParameter(OAuth20Constants.REDIRECT_URI);
-        if (!validator.checkCallbackValid(registeredService, redirectUri)) {
-=======
-        final String redirectUri = request.getParameter(OAuth20Constants.REDIRECT_URI);
         if (!OAuth20Utils.checkCallbackValid(registeredService, redirectUri)) {
->>>>>>> d26d01e4
             LOGGER.warn("Callback URL [{}] is not authorized for registered service [{}].", redirectUri, registeredService);
             return false;
         }
