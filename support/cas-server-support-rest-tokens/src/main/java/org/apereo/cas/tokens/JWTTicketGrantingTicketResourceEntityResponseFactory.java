package org.apereo.cas.tokens;

import lombok.RequiredArgsConstructor;
import lombok.extern.slf4j.Slf4j;
import org.apache.commons.lang3.BooleanUtils;
import org.apache.commons.lang3.StringUtils;
import org.apereo.cas.rest.factory.DefaultTicketGrantingTicketResourceEntityResponseFactory;
import org.apereo.cas.services.ServicesManager;
import org.apereo.cas.ticket.TicketGrantingTicket;
import org.apereo.cas.token.TokenConstants;
import org.apereo.cas.token.TokenTicketBuilder;
import org.springframework.http.HttpHeaders;
import org.springframework.http.HttpStatus;
import org.springframework.http.MediaType;
import org.springframework.http.ResponseEntity;

import javax.servlet.http.HttpServletRequest;

/**
 * This is {@link JWTTicketGrantingTicketResourceEntityResponseFactory}.
 *
 * @author Misagh Moayyed
 * @since 5.2.0
 */
@Slf4j
@RequiredArgsConstructor
public class JWTTicketGrantingTicketResourceEntityResponseFactory extends DefaultTicketGrantingTicketResourceEntityResponseFactory {
    private final ServicesManager servicesManager;
    private final TokenTicketBuilder tokenTicketBuilder;

    @Override
    public ResponseEntity<String> build(final TicketGrantingTicket ticketGrantingTicket, final HttpServletRequest request) throws Exception {
        var tokenParam = request.getParameter(TokenConstants.PARAMETER_NAME_TOKEN);
        if (StringUtils.isBlank(tokenParam)) {
            tokenParam = request.getHeader(TokenConstants.PARAMETER_NAME_TOKEN);
        }
        if (StringUtils.isBlank(tokenParam) || !BooleanUtils.toBoolean(tokenParam)) {
            LOGGER.debug("The request indicates that ticket-granting ticket should not be created as a JWT");
            return super.build(ticketGrantingTicket, request);
        }
<<<<<<< HEAD
        
        final var jwt = this.tokenTicketBuilder.build(ticketGrantingTicket);
=======

        final String jwt = this.tokenTicketBuilder.build(ticketGrantingTicket);
>>>>>>> 8ea30116
        LOGGER.debug("Generated JWT [{}]", jwt);

        final var headers = new HttpHeaders();
        headers.setContentType(MediaType.TEXT_PLAIN);

        final ResponseEntity<String> entity = new ResponseEntity<>(jwt, headers, HttpStatus.CREATED);
        LOGGER.debug("Created response entity [{}]", entity);
        return entity;

    }
}<|MERGE_RESOLUTION|>--- conflicted
+++ resolved
@@ -38,13 +38,8 @@
             LOGGER.debug("The request indicates that ticket-granting ticket should not be created as a JWT");
             return super.build(ticketGrantingTicket, request);
         }
-<<<<<<< HEAD
-        
+
         final var jwt = this.tokenTicketBuilder.build(ticketGrantingTicket);
-=======
-
-        final String jwt = this.tokenTicketBuilder.build(ticketGrantingTicket);
->>>>>>> 8ea30116
         LOGGER.debug("Generated JWT [{}]", jwt);
 
         final var headers = new HttpHeaders();
