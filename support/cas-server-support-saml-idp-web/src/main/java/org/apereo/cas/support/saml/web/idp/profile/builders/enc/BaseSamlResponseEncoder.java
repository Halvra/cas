package org.apereo.cas.support.saml.web.idp.profile.builders.enc;

import lombok.RequiredArgsConstructor;
import lombok.SneakyThrows;
import lombok.extern.slf4j.Slf4j;
import org.apache.velocity.app.VelocityEngine;
import org.apereo.cas.support.saml.SamlException;
import org.apereo.cas.support.saml.SamlIdPUtils;
import org.apereo.cas.support.saml.services.idp.metadata.SamlRegisteredServiceServiceProviderMetadataFacade;
import org.opensaml.messaging.context.MessageContext;
import org.opensaml.saml.common.binding.SAMLBindingSupport;
import org.opensaml.saml.common.messaging.context.SAMLSelfEntityContext;
import org.opensaml.saml.saml2.binding.encoding.impl.BaseSAML2MessageEncoder;
import org.opensaml.saml.saml2.core.RequestAbstractType;
import org.opensaml.saml.saml2.core.Response;

import javax.servlet.http.HttpServletRequest;
import javax.servlet.http.HttpServletResponse;

/**
 * This is {@link BaseSamlResponseEncoder}.
 *
 * @author Misagh Moayyed
 * @since 5.2.0
 */
@Slf4j
@RequiredArgsConstructor
public abstract class BaseSamlResponseEncoder {
    /**
     * The Velocity engine factory.
     */
    protected final VelocityEngine velocityEngineFactory;
    /**
     * The Adaptor.
     */
    protected final SamlRegisteredServiceServiceProviderMetadataFacade adaptor;
    /**
     * The Http response.
     */
    protected final HttpServletResponse httpResponse;
    /**
     * The Http request.
     */
    protected final HttpServletRequest httpRequest;

    /**
     * Encode.
     *
     * @param authnRequest the authn request
     * @param samlResponse the saml response
     * @param relayState   the relay state
     * @return the response
     * @throws SamlException the saml exception
     */
    @SneakyThrows
    public final Response encode(final RequestAbstractType authnRequest, final Response samlResponse, final String relayState) throws SamlException {
        if (httpResponse != null) {
            final var encoder = getMessageEncoderInstance();
            encoder.setHttpServletResponse(httpResponse);

<<<<<<< HEAD
            final var ctx = getEncoderMessageContext(samlResponse, relayState);
=======
            final MessageContext ctx = getEncoderMessageContext(authnRequest, samlResponse, relayState);
>>>>>>> 8bcc657d
            encoder.setMessageContext(ctx);
            finalizeEncode(authnRequest, encoder, samlResponse, relayState);
        }
        return samlResponse;

    }

    /**
     * Build encoder message context.
     *
     * @param authnRequest the authn request
     * @param samlResponse the saml response
     * @param relayState   the relay state
     * @return the message context
     */
<<<<<<< HEAD
    protected MessageContext getEncoderMessageContext(final Response samlResponse, final String relayState) {
        final var ctx = new MessageContext<>();
        ctx.setMessage(samlResponse);
        SAMLBindingSupport.setRelayState(ctx, relayState);
        SamlIdPUtils.preparePeerEntitySamlEndpointContext(ctx, adaptor, getBinding());
        final var self = ctx.getSubcontext(SAMLSelfEntityContext.class, true);
=======
    protected MessageContext getEncoderMessageContext(final RequestAbstractType authnRequest, final Response samlResponse, final String relayState) {
        final MessageContext ctx = new MessageContext<>();
        ctx.setMessage(samlResponse);
        SAMLBindingSupport.setRelayState(ctx, relayState);
        SamlIdPUtils.preparePeerEntitySamlEndpointContext(authnRequest, ctx, adaptor, getBinding());
        final SAMLSelfEntityContext self = ctx.getSubcontext(SAMLSelfEntityContext.class, true);
>>>>>>> 8bcc657d
        self.setEntityId(samlResponse.getIssuer().getValue());
        return ctx;
    }

    /**
     * Finalize encode response.
     *
     * @param authnRequest the authn request
     * @param encoder      the encoder
     * @param samlResponse the saml response
     * @param relayState   the relay state
     * @throws Exception the saml exception
     */
    protected void finalizeEncode(final RequestAbstractType authnRequest,
                                  final BaseSAML2MessageEncoder encoder,
                                  final Response samlResponse,
                                  final String relayState) throws Exception {
        encoder.initialize();
        encoder.encode();
    }

    /**
     * Gets binding.
     *
     * @return the binding
     */
    protected abstract String getBinding();

    /**
     * Gets message encoder instance.
     *
     * @return the message encoder instance
     */
    protected abstract BaseSAML2MessageEncoder getMessageEncoderInstance();
}<|MERGE_RESOLUTION|>--- conflicted
+++ resolved
@@ -58,11 +58,7 @@
             final var encoder = getMessageEncoderInstance();
             encoder.setHttpServletResponse(httpResponse);
 
-<<<<<<< HEAD
-            final var ctx = getEncoderMessageContext(samlResponse, relayState);
-=======
-            final MessageContext ctx = getEncoderMessageContext(authnRequest, samlResponse, relayState);
->>>>>>> 8bcc657d
+            final var ctx = getEncoderMessageContext(authnRequest, samlResponse, relayState);
             encoder.setMessageContext(ctx);
             finalizeEncode(authnRequest, encoder, samlResponse, relayState);
         }
@@ -78,21 +74,12 @@
      * @param relayState   the relay state
      * @return the message context
      */
-<<<<<<< HEAD
-    protected MessageContext getEncoderMessageContext(final Response samlResponse, final String relayState) {
+    protected MessageContext getEncoderMessageContext(final RequestAbstractType authnRequest, final Response samlResponse, final String relayState) {
         final var ctx = new MessageContext<>();
         ctx.setMessage(samlResponse);
         SAMLBindingSupport.setRelayState(ctx, relayState);
-        SamlIdPUtils.preparePeerEntitySamlEndpointContext(ctx, adaptor, getBinding());
+        SamlIdPUtils.preparePeerEntitySamlEndpointContext(authnRequest, ctx, adaptor, getBinding());
         final var self = ctx.getSubcontext(SAMLSelfEntityContext.class, true);
-=======
-    protected MessageContext getEncoderMessageContext(final RequestAbstractType authnRequest, final Response samlResponse, final String relayState) {
-        final MessageContext ctx = new MessageContext<>();
-        ctx.setMessage(samlResponse);
-        SAMLBindingSupport.setRelayState(ctx, relayState);
-        SamlIdPUtils.preparePeerEntitySamlEndpointContext(authnRequest, ctx, adaptor, getBinding());
-        final SAMLSelfEntityContext self = ctx.getSubcontext(SAMLSelfEntityContext.class, true);
->>>>>>> 8bcc657d
         self.setEntityId(samlResponse.getIssuer().getValue());
         return ctx;
     }
