--- conflicted
+++ resolved
@@ -66,13 +66,8 @@
         final var validFromDate = ZonedDateTime.ofInstant(assertion.getValidFromDate().toInstant(), ZoneOffset.UTC);
         LOGGER.debug("Locating the assertion consumer service url for binding [{}]", binding);
         @NonNull
-<<<<<<< HEAD
-        final var acs = adaptor.getAssertionConsumerService(binding);
+        final var acs = SamlIdPUtils.determineAssertionConsumerService(authnRequest, adaptor, binding);
         final var location = StringUtils.isBlank(acs.getResponseLocation()) ? acs.getLocation() : acs.getResponseLocation();
-=======
-        final AssertionConsumerService acs = SamlIdPUtils.determineAssertionConsumerService(authnRequest, adaptor, binding);
-        final String location = StringUtils.isBlank(acs.getResponseLocation()) ? acs.getLocation() : acs.getResponseLocation();
->>>>>>> 8c663f23
         if (StringUtils.isBlank(location)) {
             LOGGER.warn("Subject recipient is not defined from either authentication request or metadata for [{}]", adaptor.getEntityId());
         }
