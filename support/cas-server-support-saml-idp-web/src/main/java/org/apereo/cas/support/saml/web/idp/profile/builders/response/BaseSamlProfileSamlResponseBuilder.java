package org.apereo.cas.support.saml.web.idp.profile.builders.response;

import lombok.extern.slf4j.Slf4j;
import org.apache.velocity.app.VelocityEngine;
import org.apereo.cas.configuration.CasConfigurationProperties;
import org.apereo.cas.support.saml.OpenSamlConfigBean;
import org.apereo.cas.support.saml.SamlException;
import org.apereo.cas.support.saml.SamlProtocolConstants;
import org.apereo.cas.support.saml.services.SamlRegisteredService;
import org.apereo.cas.support.saml.services.idp.metadata.SamlRegisteredServiceServiceProviderMetadataFacade;
import org.apereo.cas.support.saml.util.AbstractSaml20ObjectBuilder;
import org.apereo.cas.support.saml.web.idp.profile.builders.SamlProfileObjectBuilder;
import org.apereo.cas.support.saml.web.idp.profile.builders.enc.SamlIdPObjectSigner;
import org.apereo.cas.support.saml.web.idp.profile.builders.enc.SamlObjectEncrypter;
import org.apereo.inspektr.audit.annotation.Audit;
import org.opensaml.core.xml.XMLObject;
import org.opensaml.messaging.context.MessageContext;
import org.opensaml.saml.common.SAMLObject;
import org.opensaml.saml.saml2.core.Assertion;
import org.opensaml.saml.saml2.core.EncryptedAssertion;
import org.opensaml.saml.saml2.core.Issuer;
import org.opensaml.saml.saml2.core.RequestAbstractType;
import org.springframework.beans.factory.annotation.Autowired;

import javax.servlet.http.HttpServletRequest;
import javax.servlet.http.HttpServletResponse;

/**
 * The {@link BaseSamlProfileSamlResponseBuilder} is responsible for
 * building the final SAML assertion for the relying party.
 *
 * @author Misagh Moayyed
 * @since 4.2
 */
@Slf4j
public abstract class BaseSamlProfileSamlResponseBuilder<T extends XMLObject>
    extends AbstractSaml20ObjectBuilder implements SamlProfileObjectBuilder {
    private static final long serialVersionUID = -1891703354216174875L;

    /**
     * The Saml object encoder.
     */
    protected SamlIdPObjectSigner samlObjectSigner;

    /**
     * The Velocity engine factory.
     */
    protected final VelocityEngine velocityEngineFactory;

    /**
     * CAS settings.
     */
    @Autowired
    protected CasConfigurationProperties casProperties;

    private final SamlProfileObjectBuilder<Assertion> samlProfileSamlAssertionBuilder;

    private final SamlObjectEncrypter samlObjectEncrypter;

    public BaseSamlProfileSamlResponseBuilder(final OpenSamlConfigBean openSamlConfigBean,
                                              final SamlIdPObjectSigner samlObjectSigner,
                                              final VelocityEngine velocityEngineFactory,
                                              final SamlProfileObjectBuilder<Assertion> samlProfileSamlAssertionBuilder,
                                              final SamlObjectEncrypter samlObjectEncrypter) {
        super(openSamlConfigBean);
        this.samlObjectSigner = samlObjectSigner;
        this.velocityEngineFactory = velocityEngineFactory;
        this.samlProfileSamlAssertionBuilder = samlProfileSamlAssertionBuilder;
        this.samlObjectEncrypter = samlObjectEncrypter;
    }

    @Audit(
        action = "SAML2_RESPONSE",
        actionResolverName = "SAML2_RESPONSE_ACTION_RESOLVER",
        resourceResolverName = "SAML2_RESPONSE_RESOURCE_RESOLVER")
    @Override
    public T build(final RequestAbstractType authnRequest,
                   final HttpServletRequest request,
                   final HttpServletResponse response,
                   final Object casAssertion,
                   final SamlRegisteredService service,
                   final SamlRegisteredServiceServiceProviderMetadataFacade adaptor,
<<<<<<< HEAD
                   final String binding) throws SamlException {
        final var assertion = buildSamlAssertion(authnRequest, request, response, casAssertion, service, adaptor, binding);
        final var finalResponse = buildResponse(assertion, casAssertion, authnRequest, service, adaptor, request, response, binding);
=======
                   final String binding,
                   final MessageContext messageContext) throws SamlException {
        final Assertion assertion = buildSamlAssertion(authnRequest, request, response,
            casAssertion, service, adaptor, binding, messageContext);
        final T finalResponse = buildResponse(assertion, casAssertion, authnRequest,
            service, adaptor, request, response, binding, messageContext);
>>>>>>> 8ea30116
        return encodeFinalResponse(request, response, service, adaptor, finalResponse, binding, authnRequest, casAssertion);
    }

    /**
     * Encode final response.
     *
     * @param request       the request
     * @param response      the response
     * @param service       the service
     * @param adaptor       the adaptor
     * @param finalResponse the final response
     * @param binding       the binding
     * @param authnRequest  the authn request
     * @param assertion     the assertion
     * @return the response
     */
    protected T encodeFinalResponse(final HttpServletRequest request,
                                    final HttpServletResponse response,
                                    final SamlRegisteredService service,
                                    final SamlRegisteredServiceServiceProviderMetadataFacade adaptor,
                                    final T finalResponse,
                                    final String binding,
                                    final RequestAbstractType authnRequest,
                                    final Object assertion) {
        final var relayState = request.getParameter(SamlProtocolConstants.PARAMETER_SAML_RELAY_STATE);
        LOGGER.debug("RelayState is [{}]", relayState);
        return encode(service, finalResponse, response, request, adaptor, relayState, binding, authnRequest, assertion);
    }

    /**
     * Build saml assertion assertion.
     *
     * @param authnRequest   the authn request
     * @param request        the request
     * @param response       the response
     * @param casAssertion   the cas assertion
     * @param service        the service
     * @param adaptor        the adaptor
     * @param binding        the binding
     * @param messageContext the message context
     * @return the assertion
     */
    protected Assertion buildSamlAssertion(final RequestAbstractType authnRequest,
                                           final HttpServletRequest request,
                                           final HttpServletResponse response,
                                           final Object casAssertion,
                                           final SamlRegisteredService service,
                                           final SamlRegisteredServiceServiceProviderMetadataFacade adaptor,
                                           final String binding,
                                           final MessageContext messageContext) {
        return this.samlProfileSamlAssertionBuilder.build(authnRequest, request, response,
            casAssertion, service, adaptor, binding, messageContext);
    }

    /**
     * Build response response.
     *
     * @param assertion      the assertion
     * @param casAssertion   the cas assertion
     * @param authnRequest   the authn request
     * @param service        the service
     * @param adaptor        the adaptor
     * @param request        the request
     * @param response       the response
     * @param binding        the binding
     * @param messageContext the message context
     * @return the response
     * @throws SamlException the saml exception
     */
    protected abstract T buildResponse(Assertion assertion,
                                       Object casAssertion,
                                       RequestAbstractType authnRequest,
                                       SamlRegisteredService service,
                                       SamlRegisteredServiceServiceProviderMetadataFacade adaptor,
                                       HttpServletRequest request,
                                       HttpServletResponse response,
                                       String binding,
                                       MessageContext messageContext) throws SamlException;

    /**
     * Build entity issuer issuer.
     *
     * @return the issuer
     */
    protected Issuer buildEntityIssuer() {
        final var issuer = newIssuer(casProperties.getAuthn().getSamlIdp().getEntityId());
        issuer.setFormat(Issuer.ENTITY);
        return issuer;
    }

    /**
     * Encode the final result into the http response.
     *
     * @param service      the service
     * @param samlResponse the saml response
     * @param httpResponse the http response; may be null to mute encoding.
     * @param httpRequest  the http request
     * @param adaptor      the adaptor
     * @param relayState   the relay state
     * @param binding      the binding
     * @param authnRequest the authn request
     * @param assertion    the assertion
     * @return the t
     * @throws SamlException the saml exception
     */
    protected abstract T encode(SamlRegisteredService service,
                                T samlResponse,
                                HttpServletResponse httpResponse,
                                HttpServletRequest httpRequest,
                                SamlRegisteredServiceServiceProviderMetadataFacade adaptor,
                                String relayState,
                                String binding,
                                RequestAbstractType authnRequest,
                                Object assertion) throws SamlException;

    /**
     * Encrypt assertion.
     *
     * @param assertion the assertion
     * @param request   the request
     * @param response  the response
     * @param service   the service
     * @param adaptor   the adaptor
     * @return the saml object
     * @throws SamlException the saml exception
     */
    protected SAMLObject encryptAssertion(final Assertion assertion,
                                          final HttpServletRequest request, final HttpServletResponse response,
                                          final SamlRegisteredService service,
                                          final SamlRegisteredServiceServiceProviderMetadataFacade adaptor) throws SamlException {

        if (service.isEncryptAssertions()) {
            LOGGER.debug("SAML service [{}] requires assertions to be encrypted", adaptor.getEntityId());
            final var encryptedAssertion =
                this.samlObjectEncrypter.encode(assertion, service, adaptor, response, request);
            return encryptedAssertion;
        }
        LOGGER.debug("SAML registered service [{}] does not require assertions to be encrypted", adaptor.getEntityId());
        return assertion;

    }
}<|MERGE_RESOLUTION|>--- conflicted
+++ resolved
@@ -80,18 +80,12 @@
                    final Object casAssertion,
                    final SamlRegisteredService service,
                    final SamlRegisteredServiceServiceProviderMetadataFacade adaptor,
-<<<<<<< HEAD
-                   final String binding) throws SamlException {
-        final var assertion = buildSamlAssertion(authnRequest, request, response, casAssertion, service, adaptor, binding);
-        final var finalResponse = buildResponse(assertion, casAssertion, authnRequest, service, adaptor, request, response, binding);
-=======
                    final String binding,
                    final MessageContext messageContext) throws SamlException {
-        final Assertion assertion = buildSamlAssertion(authnRequest, request, response,
+        final var assertion = buildSamlAssertion(authnRequest, request, response,
             casAssertion, service, adaptor, binding, messageContext);
-        final T finalResponse = buildResponse(assertion, casAssertion, authnRequest,
+        final var finalResponse = buildResponse(assertion, casAssertion, authnRequest,
             service, adaptor, request, response, binding, messageContext);
->>>>>>> 8ea30116
         return encodeFinalResponse(request, response, service, adaptor, finalResponse, binding, authnRequest, casAssertion);
     }
 
