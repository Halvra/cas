--- conflicted
+++ resolved
@@ -52,15 +52,7 @@
         try {
             final var context = new MockRequestContext();
             WebUtils.putCredential(context, CoreAuthenticationTestUtils.getCredentialsWithSameUsernameAndPassword("casuser"));
-<<<<<<< HEAD
             final var request = new MockHttpServletRequest();
-            request.addParameter(SurrogateSelectionAction.PARAMETER_NAME_SURROGATE_TARGET, "cassurrogate");
-            context.setExternalContext(new ServletExternalContext(new MockServletContext(), request, new MockHttpServletResponse()));
-            assertEquals("success", selectSurrogateAction.execute(context).getId());
-            final var c = WebUtils.getCredential(context);
-            assertTrue(c.getId().contains(request.getParameter(SurrogateSelectionAction.PARAMETER_NAME_SURROGATE_TARGET)));
-=======
-            final MockHttpServletRequest request = new MockHttpServletRequest();
 
             final AuthenticationResultBuilder builder = mock(AuthenticationResultBuilder.class);
             when(builder.getInitialAuthentication()).thenReturn(Optional.of(CoreAuthenticationTestUtils.getAuthentication()));
@@ -70,7 +62,6 @@
             request.addParameter(SurrogateSelectionAction.PARAMETER_NAME_SURROGATE_TARGET, "cassurrogate");
             context.setExternalContext(new ServletExternalContext(new MockServletContext(), request, new MockHttpServletResponse()));
             assertEquals("success", selectSurrogateAction.execute(context).getId());
->>>>>>> 2ce970c9
         } catch (final Exception e) {
             throw new AssertionError(e);
         }
