--- conflicted
+++ resolved
@@ -33,24 +33,11 @@
 
     @Override
     public PropertySource<?> locate(final Environment environment) {
-<<<<<<< HEAD
         final var props = new Properties();
-        final var secretsManager = getAmazonSecretsManagerClient(environment);
-
-        try {
-            final var listRequest = new ListSecretsRequest();
-            final var listResults = secretsManager.listSecrets(listRequest);
-            final var secretList = listResults.getSecretList();
-=======
-        final Properties props = new Properties();
         try {
             final AmazonEnvironmentAwareClientBuilder builder = new AmazonEnvironmentAwareClientBuilder(CAS_CONFIGURATION_PREFIX, environment);
             final AWSSecretsManager secretsManager = builder.build(AWSSecretsManagerClientBuilder.standard(), AWSSecretsManager.class);
 
-            final ListSecretsRequest listRequest = new ListSecretsRequest();
-            final ListSecretsResult listResults = secretsManager.listSecrets(listRequest);
-            final List<SecretListEntry> secretList = listResults.getSecretList();
->>>>>>> 6050687e
             if (secretList != null && secretList.isEmpty()) {
                 LOGGER.debug("Fetched [{}] secret(s)", secretList.size());
                 secretList
@@ -71,36 +58,4 @@
         LOGGER.debug("Located [{}] secret(s)", props.size());
         return new PropertiesPropertySource(getClass().getSimpleName(), props);
     }
-<<<<<<< HEAD
-
-    private static String getSetting(final Environment environment, final String key) {
-        return environment.getProperty("cas.spring.cloud.aws.secretsManager." + key);
-    }
-
-    private static AWSSecretsManager getAmazonSecretsManagerClient(final Environment environment) {
-        final var key = getSetting(environment, "credentialAccessKey");
-        final var secret = getSetting(environment, "credentialSecretKey");
-        final var credentials = ChainingAWSCredentialsProvider.getInstance(key, secret);
-        var region = getSetting(environment, "region");
-        final var currentRegion = Regions.getCurrentRegion();
-        if (currentRegion != null && StringUtils.isBlank(region)) {
-            region = currentRegion.getName();
-        }
-        var regionOverride = getSetting(environment, "regionOverride");
-        if (currentRegion != null && StringUtils.isNotBlank(regionOverride)) {
-            regionOverride = currentRegion.getName();
-        }
-        final var endpoint = getSetting(environment, "endpoint");
-        final var builder = AWSSecretsManagerClientBuilder.standard()
-            .withCredentials(credentials)
-            .withRegion(region);
-
-        
-        if (StringUtils.isNotBlank(endpoint) && StringUtils.isNotBlank(regionOverride)) {
-            builder.withEndpointConfiguration(new AwsClientBuilder.EndpointConfiguration(endpoint, regionOverride));
-        }
-        return builder.build();
-    }
-=======
->>>>>>> 6050687e
 }