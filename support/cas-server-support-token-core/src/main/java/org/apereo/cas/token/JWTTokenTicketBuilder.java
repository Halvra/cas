--- conflicted
+++ resolved
@@ -104,7 +104,7 @@
         LOGGER.debug("Generated JWT [{}]", JsonValue.readJSON(jwtJson).toString(Stringify.FORMATTED));
 
         LOGGER.debug("Locating service [{}] in service registry", serviceAudience);
-        final RegisteredService registeredService = this.servicesManager.findServiceBy(serviceAudience);
+        final var registeredService = this.servicesManager.findServiceBy(serviceAudience);
         RegisteredServiceAccessStrategyUtils.ensureServiceAccessIsAllowed(registeredService);
 
         LOGGER.debug("Locating service specific signing and encryption keys for [{}] in service registry", serviceAudience);
@@ -118,12 +118,8 @@
             LOGGER.debug("Encoding JWT based on default global keys for [{}]", serviceAudience);
             return defaultTokenCipherExecutor.encode(jwtJson);
         }
-<<<<<<< HEAD
         final var token = new PlainJWT(claimsSet).serialize();
-=======
-        final String token = new PlainJWT(claimsSet).serialize();
         LOGGER.trace("Generating plain JWT as the ticket: [{}]", token);
->>>>>>> 61c473e3
         return token;
     }
 
