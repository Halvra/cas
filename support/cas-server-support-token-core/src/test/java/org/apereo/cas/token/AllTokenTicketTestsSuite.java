package org.apereo.cas.token;

import org.apereo.cas.token.cipher.JwtTicketCipherExecutorTests;

import org.junit.platform.suite.api.SelectClasses;

/**
 * This is {@link AllTokenTicketTestsSuite}.
 *
 * @author Misagh Moayyed
 * @since 5.3.0
 */
<<<<<<< HEAD
@RunWith(Suite.class)
@Suite.SuiteClasses({
    JwtTicketCipherExecutorTests.class,
=======
@SelectClasses({
    TokenTicketCipherExecutorTests.class,
>>>>>>> 67130ff0
    JWTTokenTicketBuilderTests.class,
    JWTTokenTicketBuilderWithoutCryptoTests.class,
    JWTTokenTicketBuilderWithoutEncryptionTests.class
})
public class AllTokenTicketTestsSuite {
}<|MERGE_RESOLUTION|>--- conflicted
+++ resolved
@@ -10,14 +10,8 @@
  * @author Misagh Moayyed
  * @since 5.3.0
  */
-<<<<<<< HEAD
-@RunWith(Suite.class)
-@Suite.SuiteClasses({
+@SelectClasses({
     JwtTicketCipherExecutorTests.class,
-=======
-@SelectClasses({
-    TokenTicketCipherExecutorTests.class,
->>>>>>> 67130ff0
     JWTTokenTicketBuilderTests.class,
     JWTTokenTicketBuilderWithoutCryptoTests.class,
     JWTTokenTicketBuilderWithoutEncryptionTests.class
