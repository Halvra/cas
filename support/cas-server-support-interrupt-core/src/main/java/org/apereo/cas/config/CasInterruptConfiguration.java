--- conflicted
+++ resolved
@@ -32,14 +32,10 @@
     @Bean
     @ConditionalOnMissingBean(name = "interruptInquirer")
     public InterruptInquirer interruptInquirer() {
-<<<<<<< HEAD
         final var ip = casProperties.getInterrupt();
-=======
-        final InterruptProperties ip = casProperties.getInterrupt();
         if (StringUtils.isNotBlank(ip.getAttributeName()) && StringUtils.isNotBlank(ip.getAttributeValue())) {
             return new RegexAttributeInterruptInquirer(ip.getAttributeName(), ip.getAttributeValue());
         }
->>>>>>> a93d8e40
         if (ip.getJson().getLocation() != null) {
             return new JsonResourceInterruptInquirer(ip.getJson().getLocation());
         }
