--- conflicted
+++ resolved
@@ -17,18 +17,11 @@
 public class GroovyScriptInterruptInquirerTests {
     @Test
     public void verifyResponseCanBeFoundFromGroovy() {
-<<<<<<< HEAD
         final var q = new GroovyScriptInterruptInquirer(new ClassPathResource("interrupt.groovy"));
         final var response = q.inquire(CoreAuthenticationTestUtils.getAuthentication("casuser"),
-                CoreAuthenticationTestUtils.getRegisteredService(),
-                CoreAuthenticationTestUtils.getService());
-=======
-        final GroovyScriptInterruptInquirer q = new GroovyScriptInterruptInquirer(new ClassPathResource("interrupt.groovy"));
-        final InterruptResponse response = q.inquire(CoreAuthenticationTestUtils.getAuthentication("casuser"),
             CoreAuthenticationTestUtils.getRegisteredService(),
             CoreAuthenticationTestUtils.getService(),
             CoreAuthenticationTestUtils.getCredentialsWithSameUsernameAndPassword());
->>>>>>> 67bf0f4e
         assertNotNull(response);
         assertFalse(response.isBlock());
         assertTrue(response.isSsoEnabled());
