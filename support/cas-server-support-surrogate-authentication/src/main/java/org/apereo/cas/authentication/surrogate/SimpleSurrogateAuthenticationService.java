package org.apereo.cas.authentication.surrogate;

import lombok.extern.slf4j.Slf4j;
import org.apereo.cas.authentication.principal.Principal;
import org.apereo.cas.authentication.principal.Service;
import org.apereo.cas.services.ServicesManager;

import java.util.List;
import java.util.Map;

/**
 * This is {@link SimpleSurrogateAuthenticationService}.
 *
 * @author Misagh Moayyed
 * @since 5.1.0
 */
@Slf4j
public class SimpleSurrogateAuthenticationService extends BaseSurrogateAuthenticationService {
    private final Map<String, List> eligibleAccounts;

    /**
     * Instantiates a new simple surrogate username password service.
     *
     * @param eligibleAccounts the eligible accounts
     * @param servicesManager  the services manager
     */
    public SimpleSurrogateAuthenticationService(final Map<String, List> eligibleAccounts, final ServicesManager servicesManager) {
        super(servicesManager);
        this.eligibleAccounts = eligibleAccounts;
    }

    @Override
    public boolean canAuthenticateAsInternal(final String surrogate, final Principal principal, final Service service) {
        if (this.eligibleAccounts.containsKey(principal.getId())) {
<<<<<<< HEAD
            final var surrogates = this.eligibleAccounts.get(principal.getId());
=======
            final List surrogates = this.eligibleAccounts.get(principal.getId());
>>>>>>> 2ce970c9
            LOGGER.debug("Surrogate accounts authorized for [{}] are [{}]", principal.getId(), surrogates);
            return surrogates.contains(surrogate);
        }
        LOGGER.warn("[{}] is not eligible to authenticate as [{}]", principal.getId(), surrogate);
        return false;
    }

    @Override
    public List<String> getEligibleAccountsForSurrogateToProxy(final String username) {
        return this.eligibleAccounts.get(username);
    }
}<|MERGE_RESOLUTION|>--- conflicted
+++ resolved
@@ -32,11 +32,7 @@
     @Override
     public boolean canAuthenticateAsInternal(final String surrogate, final Principal principal, final Service service) {
         if (this.eligibleAccounts.containsKey(principal.getId())) {
-<<<<<<< HEAD
-            final var surrogates = this.eligibleAccounts.get(principal.getId());
-=======
             final List surrogates = this.eligibleAccounts.get(principal.getId());
->>>>>>> 2ce970c9
             LOGGER.debug("Surrogate accounts authorized for [{}] are [{}]", principal.getId(), surrogates);
             return surrogates.contains(surrogate);
         }
