package org.apereo.cas.authentication;

import lombok.extern.slf4j.Slf4j;
import org.apereo.cas.authentication.metadata.BaseAuthenticationMetaDataPopulator;
import org.apereo.cas.authentication.surrogate.SurrogateAuthenticationService;

import java.util.Optional;

/**
 * This is {@link SurrogateAuthenticationMetaDataPopulator}.
 *
 * @author Misagh Moayyed
 * @since 5.1.0
 */
@Slf4j
public class SurrogateAuthenticationMetaDataPopulator extends BaseAuthenticationMetaDataPopulator {
    @Override
    public void populateAttributes(final AuthenticationBuilder builder, final AuthenticationTransaction transaction) {
<<<<<<< HEAD
        final var current = SurrogateUsernamePasswordCredential.class.cast(transaction.getPrimaryCredential());
=======
        final Optional<Credential> credential = transaction.getPrimaryCredential();
        if (!credential.isPresent()) {
            throw new SurrogateAuthenticationException("The authentication transaction does not have a primary principal associated with it");
        }

        final SurrogateUsernamePasswordCredential current = SurrogateUsernamePasswordCredential.class.cast(credential.get());
>>>>>>> 2ce970c9
        LOGGER.debug("Recording surrogate username [{}] as an authentication attribute", current.getSurrogateUsername());
        builder.addAttribute(SurrogateAuthenticationService.AUTHENTICATION_ATTR_SURROGATE_USER, current.getSurrogateUsername());
        builder.addAttribute(SurrogateAuthenticationService.AUTHENTICATION_ATTR_SURROGATE_PRINCIPAL, current.getId());
        builder.addAttribute(SurrogateAuthenticationService.AUTHENTICATION_ATTR_SURROGATE_ENABLED, Boolean.TRUE.toString());
    }

    @Override
    public boolean supports(final Credential credential) {
        return credential != null && SurrogateUsernamePasswordCredential.class.isAssignableFrom(credential.getClass());
    }
}<|MERGE_RESOLUTION|>--- conflicted
+++ resolved
@@ -16,16 +16,12 @@
 public class SurrogateAuthenticationMetaDataPopulator extends BaseAuthenticationMetaDataPopulator {
     @Override
     public void populateAttributes(final AuthenticationBuilder builder, final AuthenticationTransaction transaction) {
-<<<<<<< HEAD
-        final var current = SurrogateUsernamePasswordCredential.class.cast(transaction.getPrimaryCredential());
-=======
         final Optional<Credential> credential = transaction.getPrimaryCredential();
         if (!credential.isPresent()) {
             throw new SurrogateAuthenticationException("The authentication transaction does not have a primary principal associated with it");
         }
 
         final SurrogateUsernamePasswordCredential current = SurrogateUsernamePasswordCredential.class.cast(credential.get());
->>>>>>> 2ce970c9
         LOGGER.debug("Recording surrogate username [{}] as an authentication attribute", current.getSurrogateUsername());
         builder.addAttribute(SurrogateAuthenticationService.AUTHENTICATION_ATTR_SURROGATE_USER, current.getSurrogateUsername());
         builder.addAttribute(SurrogateAuthenticationService.AUTHENTICATION_ATTR_SURROGATE_PRINCIPAL, current.getId());
