package org.apereo.cas.pm;

import org.apereo.cas.authentication.Credential;
import org.apereo.cas.authentication.credential.UsernamePasswordCredential;
import org.apereo.cas.configuration.model.support.pm.PasswordManagementProperties;
import org.apereo.cas.util.CollectionUtils;
import org.apereo.cas.util.LdapUtils;
import org.apereo.cas.util.crypto.CipherExecutor;

import lombok.extern.slf4j.Slf4j;
import lombok.val;
import org.apache.commons.lang3.StringUtils;
import org.apache.commons.validator.routines.EmailValidator;
import org.ldaptive.ConnectionFactory;

import java.io.Serializable;
import java.util.HashMap;
import java.util.Map;

/**
 * This is {@link LdapPasswordManagementService}.
 *
 * @author Misagh Moayyed
 * @since 5.0.0
 */
@Slf4j
public class LdapPasswordManagementService extends BasePasswordManagementService {
    private final ConnectionFactory ldapConnectionFactory;

    public LdapPasswordManagementService(final CipherExecutor<Serializable, String> cipherExecutor,
                                         final String issuer,
                                         final PasswordManagementProperties passwordManagementProperties,
                                         final PasswordHistoryService passwordHistoryService) {
        super(passwordManagementProperties, cipherExecutor, issuer, passwordHistoryService);
        this.ldapConnectionFactory = LdapUtils.newLdaptivePooledConnectionFactory(passwordManagementProperties.getLdap());
    }

    @Override
    public String findUsername(final String email) {
<<<<<<< HEAD
        return findAttribute(email, properties.getLdap().getUsernameAttribute());
=======
        try {
            val ldap = properties.getLdap();
            val filter = LdapUtils.newLdaptiveSearchFilter(ldap.getSearchFilter(),
                LdapUtils.LDAP_SEARCH_FILTER_DEFAULT_PARAM_NAME,
                CollectionUtils.wrap(email));
            LOGGER.debug("Constructed LDAP filter [{}] to locate user account", filter);

            val response = LdapUtils.executeSearchOperation(this.ldapConnectionFactory, ldap.getBaseDn(), filter, ldap.getPageSize());
            LOGGER.debug("LDAP response to locate user account is [{}]", response);

            if (LdapUtils.containsResultEntry(response)) {
                val entry = response.getResult().getEntry();
                LOGGER.debug("Found LDAP entry [{}] to use for the account email", entry);

                val attributeName = ldap.getUsernameAttribute();
                val attr = entry.getAttribute(attributeName);
                if (attr != null) {
                    val username = attr.getStringValue();
                    LOGGER.debug("Found username [{}] for email [{}].", username, email);
                    return username;
                }
                LOGGER.error("Could not locate an LDAP attribute [{}] for [{}] and base DN [{}]",
                    attributeName, filter.format(), ldap.getBaseDn());
                return null;
            }
            LOGGER.error("Could not locate an LDAP entry for [{}] and base DN [{}]", filter.format(), ldap.getBaseDn());
        } catch (final Exception e) {
            LOGGER.error("Error finding username: {}", e.getMessage(), e);
        }
        return null;
>>>>>>> e6e6fd98
    }

    @Override
    public String findEmail(final String username) {
<<<<<<< HEAD
        val email = findAttribute(username, properties.getReset().getMail().getAttributeName());
        if (EmailValidator.getInstance().isValid(email)) {
            LOGGER.debug("Email address [{}] for [{}] appears valid", email, username);
            return email;
=======
        try {
            val ldap = properties.getLdap();
            val filter = LdapUtils.newLdaptiveSearchFilter(ldap.getSearchFilter(),
                LdapUtils.LDAP_SEARCH_FILTER_DEFAULT_PARAM_NAME,
                CollectionUtils.wrap(username));
            LOGGER.debug("Constructed LDAP filter [{}] to locate account email", filter);

            val response = LdapUtils.executeSearchOperation(this.ldapConnectionFactory, ldap.getBaseDn(), filter, ldap.getPageSize());
            LOGGER.debug("LDAP response to locate account email is [{}]", response);

            if (LdapUtils.containsResultEntry(response)) {
                val entry = response.getResult().getEntry();
                LOGGER.debug("Found LDAP entry [{}] to use for the account email", entry);

                val attributeName = properties.getReset().getMail().getAttributeName();
                val attr = entry.getAttribute(attributeName);
                if (attr != null) {
                    val email = attr.getStringValue();
                    LOGGER.debug("Found email address [{}] for user [{}]. Validating...", email, username);
                    if (EmailValidator.getInstance().isValid(email)) {
                        LOGGER.debug("Email address [{}] matches a valid email address", email);
                        return email;
                    }
                    LOGGER.error("Email [{}] is not a valid address", email);
                } else {
                    LOGGER.error("Could not locate an LDAP attribute [{}] for [{}] and base DN [{}]",
                        attributeName, filter.format(), ldap.getBaseDn());
                }
                return null;
            }
            LOGGER.error("Could not locate an LDAP entry for [{}] and base DN [{}]", filter.format(), ldap.getBaseDn());
        } catch (final Exception e) {
            LOGGER.error("Error finding email: {}", e.getMessage(), e);
>>>>>>> e6e6fd98
        }
        LOGGER.warn("Email address [{}] for [{}] is not valid", email, username);
        return null;
    }

    @Override
    public String findPhone(final String username) {
        return findAttribute(username, properties.getReset().getSms().getAttributeName());
    }

    /**
     * Perform LDAP search by username, returning the requested attribute.
     * 
     * @param username
     * @param attributeName
     * @return  String value of attribute; null if user/attribute not present
     */
    public String findAttribute(final String username, final String attributeName) {
        try {
            val ldap = properties.getLdap();
            val filter = LdapUtils.newLdaptiveSearchFilter(ldap.getSearchFilter(),
                LdapUtils.LDAP_SEARCH_FILTER_DEFAULT_PARAM_NAME,
                CollectionUtils.wrap(username));
            LOGGER.debug("Constructed LDAP filter [{}] to locate account [{}]", filter, attributeName);

            val response = LdapUtils.executeSearchOperation(this.ldapConnectionFactory, ldap.getBaseDn(), filter, ldap.getPageSize());
            LOGGER.debug("LDAP response to locate [{}] is [{}]", attributeName, response);

            if (LdapUtils.containsResultEntry(response)) {
                val entry = response.getResult().getEntry();
                LOGGER.debug("Found LDAP entry [{}] to use for [{}]", entry, attributeName);

                val attr = entry.getAttribute(attributeName);
                if (attr != null) {
                    val attributeValue = attr.getStringValue();
                    LOGGER.debug("Found [{}] [{}] for user [{}].", attributeName, attributeValue, username);
                    return attributeValue;
                } else {
                    LOGGER.info("Could not locate LDAP attribute [{}] for [{}] and base DN [{}]",
                        attributeName, filter.format(), ldap.getBaseDn());
                }
                return null;
            }
            LOGGER.warn("Could not locate an LDAP entry for [{}] and base DN [{}]", filter.format(), ldap.getBaseDn());
        } catch (final Exception e) {
            LOGGER.error("Error finding phone: {}", e.getMessage(), e);
        }
        return null;
    }

    @Override
    public boolean changeInternal(final Credential credential, final PasswordChangeRequest bean) {
        try {
            val ldap = properties.getLdap();
            val c = (UsernamePasswordCredential) credential;
            val filter = LdapUtils.newLdaptiveSearchFilter(ldap.getSearchFilter(),
                LdapUtils.LDAP_SEARCH_FILTER_DEFAULT_PARAM_NAME,
                CollectionUtils.wrap(c.getId()));
            LOGGER.debug("Constructed LDAP filter [{}] to update account password", filter);

            val response = LdapUtils.executeSearchOperation(this.ldapConnectionFactory, ldap.getBaseDn(), filter, ldap.getPageSize());
            LOGGER.debug("LDAP response to update password is [{}]", response);

            if (LdapUtils.containsResultEntry(response)) {
                val dn = response.getResult().getEntry().getDn();
                LOGGER.debug("Updating account password for [{}]", dn);
                if (LdapUtils.executePasswordModifyOperation(dn, this.ldapConnectionFactory, c.getPassword(), bean.getPassword(),
                    properties.getLdap().getType())) {
                    LOGGER.debug("Successfully updated the account password for [{}]", dn);
                    return true;
                }
                LOGGER.error("Could not update the LDAP entry's password for [{}] and base DN [{}]", filter.format(), ldap.getBaseDn());
            } else {
                LOGGER.error("Could not locate an LDAP entry for [{}] and base DN [{}]", filter.format(), ldap.getBaseDn());
            }
        } catch (final Exception e) {
            LOGGER.error("Error changing password: {}", e.getMessage(), e);
        }
        return false;
    }

    @Override
    public Map<String, String> getSecurityQuestions(final String username) {
        val set = new HashMap<String, String>();
        try {
            val ldap = properties.getLdap();
            val filter = LdapUtils.newLdaptiveSearchFilter(ldap.getSearchFilter(),
                LdapUtils.LDAP_SEARCH_FILTER_DEFAULT_PARAM_NAME,
                CollectionUtils.wrap(username));
            LOGGER.debug("Constructed LDAP filter [{}] to locate security questions", filter);

            val response = LdapUtils.executeSearchOperation(this.ldapConnectionFactory, ldap.getBaseDn(), filter, ldap.getPageSize());
            LOGGER.debug("LDAP response for security questions [{}]", response);

            if (LdapUtils.containsResultEntry(response)) {
                val entry = response.getResult().getEntry();
                LOGGER.debug("Located LDAP entry [{}] in the response", entry);
                val questionsAndAnswers = properties.getLdap().getSecurityQuestionsAttributes();
                LOGGER.debug("Security question attributes are defined to be [{}]", questionsAndAnswers);

                questionsAndAnswers.forEach((k, v) -> {
                    val questionAttribute = entry.getAttribute(k);
                    val answerAttribute = entry.getAttribute(v);

                    val question = questionAttribute.getStringValue();
                    val answer = answerAttribute.getStringValue();

                    if (questionAttribute != null && answerAttribute != null && StringUtils.isNotBlank(question) && StringUtils.isNotBlank(answer)) {
                        LOGGER.debug("Added security question [{}] with answer [{}]", question, answer);
                        set.put(question, answer);
                    }
                });
            } else {
                LOGGER.debug("LDAP response did not contain a result for security questions");
            }
        } catch (final Exception e) {
            LOGGER.error("Error getting security questions: {}", e.getMessage(), e);
        }
        return set;
    }
}<|MERGE_RESOLUTION|>--- conflicted
+++ resolved
@@ -37,84 +37,15 @@
 
     @Override
     public String findUsername(final String email) {
-<<<<<<< HEAD
         return findAttribute(email, properties.getLdap().getUsernameAttribute());
-=======
-        try {
-            val ldap = properties.getLdap();
-            val filter = LdapUtils.newLdaptiveSearchFilter(ldap.getSearchFilter(),
-                LdapUtils.LDAP_SEARCH_FILTER_DEFAULT_PARAM_NAME,
-                CollectionUtils.wrap(email));
-            LOGGER.debug("Constructed LDAP filter [{}] to locate user account", filter);
-
-            val response = LdapUtils.executeSearchOperation(this.ldapConnectionFactory, ldap.getBaseDn(), filter, ldap.getPageSize());
-            LOGGER.debug("LDAP response to locate user account is [{}]", response);
-
-            if (LdapUtils.containsResultEntry(response)) {
-                val entry = response.getResult().getEntry();
-                LOGGER.debug("Found LDAP entry [{}] to use for the account email", entry);
-
-                val attributeName = ldap.getUsernameAttribute();
-                val attr = entry.getAttribute(attributeName);
-                if (attr != null) {
-                    val username = attr.getStringValue();
-                    LOGGER.debug("Found username [{}] for email [{}].", username, email);
-                    return username;
-                }
-                LOGGER.error("Could not locate an LDAP attribute [{}] for [{}] and base DN [{}]",
-                    attributeName, filter.format(), ldap.getBaseDn());
-                return null;
-            }
-            LOGGER.error("Could not locate an LDAP entry for [{}] and base DN [{}]", filter.format(), ldap.getBaseDn());
-        } catch (final Exception e) {
-            LOGGER.error("Error finding username: {}", e.getMessage(), e);
-        }
-        return null;
->>>>>>> e6e6fd98
     }
 
     @Override
     public String findEmail(final String username) {
-<<<<<<< HEAD
         val email = findAttribute(username, properties.getReset().getMail().getAttributeName());
         if (EmailValidator.getInstance().isValid(email)) {
             LOGGER.debug("Email address [{}] for [{}] appears valid", email, username);
             return email;
-=======
-        try {
-            val ldap = properties.getLdap();
-            val filter = LdapUtils.newLdaptiveSearchFilter(ldap.getSearchFilter(),
-                LdapUtils.LDAP_SEARCH_FILTER_DEFAULT_PARAM_NAME,
-                CollectionUtils.wrap(username));
-            LOGGER.debug("Constructed LDAP filter [{}] to locate account email", filter);
-
-            val response = LdapUtils.executeSearchOperation(this.ldapConnectionFactory, ldap.getBaseDn(), filter, ldap.getPageSize());
-            LOGGER.debug("LDAP response to locate account email is [{}]", response);
-
-            if (LdapUtils.containsResultEntry(response)) {
-                val entry = response.getResult().getEntry();
-                LOGGER.debug("Found LDAP entry [{}] to use for the account email", entry);
-
-                val attributeName = properties.getReset().getMail().getAttributeName();
-                val attr = entry.getAttribute(attributeName);
-                if (attr != null) {
-                    val email = attr.getStringValue();
-                    LOGGER.debug("Found email address [{}] for user [{}]. Validating...", email, username);
-                    if (EmailValidator.getInstance().isValid(email)) {
-                        LOGGER.debug("Email address [{}] matches a valid email address", email);
-                        return email;
-                    }
-                    LOGGER.error("Email [{}] is not a valid address", email);
-                } else {
-                    LOGGER.error("Could not locate an LDAP attribute [{}] for [{}] and base DN [{}]",
-                        attributeName, filter.format(), ldap.getBaseDn());
-                }
-                return null;
-            }
-            LOGGER.error("Could not locate an LDAP entry for [{}] and base DN [{}]", filter.format(), ldap.getBaseDn());
-        } catch (final Exception e) {
-            LOGGER.error("Error finding email: {}", e.getMessage(), e);
->>>>>>> e6e6fd98
         }
         LOGGER.warn("Email address [{}] for [{}] is not valid", email, username);
         return null;
