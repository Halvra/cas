package org.apereo.cas.support.saml.services.idp.metadata.cache.resolver;

import lombok.SneakyThrows;
import lombok.extern.slf4j.Slf4j;
import org.apache.commons.io.FileUtils;
import org.apache.commons.io.IOCase;
import org.apache.commons.io.IOUtils;
import org.apache.commons.io.filefilter.AndFileFilter;
import org.apache.commons.io.filefilter.CanReadFileFilter;
import org.apache.commons.io.filefilter.CanWriteFileFilter;
import org.apache.commons.io.filefilter.PrefixFileFilter;
import org.apache.commons.io.filefilter.SuffixFileFilter;
import org.apache.commons.io.filefilter.TrueFileFilter;
import org.apache.commons.lang3.StringUtils;
import org.apache.http.HttpResponse;
import org.apereo.cas.configuration.model.support.saml.idp.SamlIdPProperties;
import org.apereo.cas.configuration.model.support.saml.idp.metadata.SamlIdPMetadataProperties;
import org.apereo.cas.services.RegisteredService;
import org.apereo.cas.support.saml.InMemoryResourceMetadataResolver;
import org.apereo.cas.support.saml.OpenSamlConfigBean;
import org.apereo.cas.support.saml.services.SamlRegisteredService;
import org.apereo.cas.util.CollectionUtils;
import org.apereo.cas.util.HttpUtils;
import org.opensaml.saml.metadata.resolver.MetadataResolver;
import org.opensaml.saml.metadata.resolver.impl.AbstractMetadataResolver;
import org.springframework.core.io.AbstractResource;
import org.springframework.core.io.UrlResource;
import org.springframework.http.HttpStatus;

import java.io.File;
import java.io.FileWriter;
import java.io.IOException;
import java.nio.charset.StandardCharsets;
import java.util.ArrayList;
import java.util.Collection;
import java.util.LinkedHashMap;
import java.util.UUID;

/**
 * This is {@link UrlResourceMetadataResolver}.
 *
 * @author Misagh Moayyed
 * @since 5.2.0
 */
@Slf4j
public class UrlResourceMetadataResolver extends BaseSamlRegisteredServiceMetadataResolver {
    private File metadataBackupDirectory;

    @SneakyThrows
    public UrlResourceMetadataResolver(final SamlIdPProperties samlIdPProperties,
                                       final OpenSamlConfigBean configBean) {
        super(samlIdPProperties, configBean);

<<<<<<< HEAD
        this.httpClient = httpClient;
        final var md = samlIdPProperties.getMetadata();
=======
        final SamlIdPMetadataProperties md = samlIdPProperties.getMetadata();
>>>>>>> 6050687e
        this.metadataBackupDirectory = new File(md.getLocation().getFile(), "metadata-backups");
        try {
            FileUtils.forceMkdir(this.metadataBackupDirectory);
        } catch (final Exception e) {
            LOGGER.error("Unable to create metadata backup directory [{}] to store downloaded metadata. "
                + "This is likely due to a permission issue", this.metadataBackupDirectory);
            LOGGER.debug(e.getMessage(), e);
        }
    }

    @Override
    public Collection<MetadataResolver> resolve(final SamlRegisteredService service) {
        try {
<<<<<<< HEAD
            final var metadataLocation = service.getMetadataLocation();
            LOGGER.info("Loading SAML metadata from [{}]", metadataLocation);
            final var metadataResource = ResourceUtils.getResourceFrom(metadataLocation);
=======
            final String metadataLocation = getMetadataLocationForService(service);
            LOGGER.info("Loading SAML metadata from [{}]", metadataLocation);
            final UrlResource metadataResource = new UrlResource(metadataLocation);
>>>>>>> 6050687e

            final var backupFile = getMetadataBackupFile(metadataResource, service);
            final var canonicalPath = backupFile.getCanonicalPath();
            LOGGER.debug("Metadata backup file will be at [{}]", canonicalPath);
            FileUtils.forceMkdirParent(backupFile);

            final HttpResponse response = fetchMetadata(metadataLocation);
            cleanUpExpiredBackupMetadataFilesFor(metadataResource, service);
            if (response != null) {
                final HttpStatus status = HttpStatus.valueOf(response.getStatusLine().getStatusCode());
                if (shouldHttpResponseStatusBeProcessed(status)) {
                    final AbstractMetadataResolver metadataProvider = getMetadataResolverFromResponse(response, backupFile);
                    configureAndInitializeSingleMetadataResolver(metadataProvider, service);
                    return CollectionUtils.wrap(metadataProvider);
                }
            }


<<<<<<< HEAD
            final var metadataProvider = new FileBackedHTTPMetadataResolver(
                this.httpClient.getWrappedHttpClient(), metadataResource.getURL().toExternalForm(),
                canonicalPath);
            configureAndInitializeSingleMetadataResolver(metadataProvider, service);
            return CollectionUtils.wrap(metadataProvider);
=======
>>>>>>> 6050687e
        } catch (final Exception e) {
            LOGGER.error(e.getMessage(), e);
        }
        return new ArrayList<>(0);
    }

    /**
     * Should http response status be processed?
     *
     * @param status the status
     * @return the boolean
     */
    protected boolean shouldHttpResponseStatusBeProcessed(final HttpStatus status) {
        return status.is2xxSuccessful();
    }

    /**
     * Gets metadata resolver from response.
     *
     * @param response   the response
     * @param backupFile the backup file
     * @return the metadata resolver from response
     * @throws Exception the exception
     */
    protected AbstractMetadataResolver getMetadataResolverFromResponse(final HttpResponse response, final File backupFile) throws Exception {
        final String result = IOUtils.toString(response.getEntity().getContent(), StandardCharsets.UTF_8);
        try (FileWriter output = new FileWriter(backupFile)) {
            IOUtils.write(result, output);
            output.flush();
        }
        return new InMemoryResourceMetadataResolver(backupFile, configBean);
    }

    /**
     * Fetch metadata http response.
     *
     * @param metadataLocation the metadata location
     * @return the http response
     */
    protected HttpResponse fetchMetadata(final String metadataLocation) {
        return HttpUtils.executeGet(metadataLocation, new LinkedHashMap<>());
    }

    /**
     * Gets metadata location for service.
     *
     * @param service the service
     * @return the metadata location for service
     */
    protected String getMetadataLocationForService(final SamlRegisteredService service) {
        return service.getMetadataLocation();
    }

    private void cleanUpExpiredBackupMetadataFilesFor(final AbstractResource metadataResource, final SamlRegisteredService service) {
        final var prefix = getBackupMetadataFilenamePrefix(metadataResource, service);
        final var backups = FileUtils.listFiles(this.metadataBackupDirectory,
            new AndFileFilter(CollectionUtils.wrapList(new PrefixFileFilter(prefix, IOCase.INSENSITIVE),
                new SuffixFileFilter(".xml", IOCase.INSENSITIVE),
                CanWriteFileFilter.CAN_WRITE, CanReadFileFilter.CAN_READ)), TrueFileFilter.INSTANCE);
        backups.forEach(file -> {
            try {
                FileUtils.forceDelete(file);
            } catch (final Exception e) {
                LOGGER.warn("Unable to delete metadata backup file [{}]", file);
                LOGGER.debug(e.getMessage(), e);
            }
        });
    }

    /**
     * Gets metadata backup file.
     *
     * @param metadataResource the metadata resource
     * @param service          the service
     * @return the metadata backup file
     * @throws IOException the io exception
     */
    protected File getMetadataBackupFile(final AbstractResource metadataResource,
                                         final RegisteredService service) throws IOException {

        LOGGER.debug("Metadata backup directory is at [{}]", this.metadataBackupDirectory.getCanonicalPath());

        final var metadataFileName = getBackupMetadataFilenamePrefix(metadataResource, service)
            .concat(getBackupMetadataFilenameSuffix(metadataResource, service));

        final var backupFile = new File(this.metadataBackupDirectory, metadataFileName);
        if (backupFile.exists()) {
            LOGGER.warn("Metadata file designated for service [{}] already exists at path [{}].", service.getName(), backupFile.getCanonicalPath());
        } else {
            LOGGER.debug("Metadata to fetch for service [{}] will be placed at [{}]", service.getName(), backupFile.getCanonicalPath());
        }
        return backupFile;
    }

    private String getBackupMetadataFilenameSuffix(final AbstractResource metadataResource, final RegisteredService service) {
        return UUID.randomUUID().toString() + ".xml";
    }

    private String getBackupMetadataFilenamePrefix(final AbstractResource metadataResource, final RegisteredService service) {
        return service.getName()
            .concat("-")
            .concat(String.valueOf(service.getId()))
            .concat("-")
            .concat(metadataResource.getFilename())
            .concat("-");
    }

    @Override
    public boolean supports(final SamlRegisteredService service) {
        try {
<<<<<<< HEAD
            final var metadataLocation = service.getMetadataLocation();
            final var metadataResource = ResourceUtils.getResourceFrom(metadataLocation);
=======
            final String metadataLocation = getMetadataLocationForService(service);
            return StringUtils.isNotBlank(metadataLocation) && StringUtils.startsWith(metadataLocation, "http");
>>>>>>> 6050687e
        } catch (final Exception e) {
            LOGGER.error(e.getMessage(), e);
        }
        return false;
    }
}<|MERGE_RESOLUTION|>--- conflicted
+++ resolved
@@ -51,12 +51,7 @@
                                        final OpenSamlConfigBean configBean) {
         super(samlIdPProperties, configBean);
 
-<<<<<<< HEAD
-        this.httpClient = httpClient;
         final var md = samlIdPProperties.getMetadata();
-=======
-        final SamlIdPMetadataProperties md = samlIdPProperties.getMetadata();
->>>>>>> 6050687e
         this.metadataBackupDirectory = new File(md.getLocation().getFile(), "metadata-backups");
         try {
             FileUtils.forceMkdir(this.metadataBackupDirectory);
@@ -70,15 +65,9 @@
     @Override
     public Collection<MetadataResolver> resolve(final SamlRegisteredService service) {
         try {
-<<<<<<< HEAD
-            final var metadataLocation = service.getMetadataLocation();
-            LOGGER.info("Loading SAML metadata from [{}]", metadataLocation);
-            final var metadataResource = ResourceUtils.getResourceFrom(metadataLocation);
-=======
             final String metadataLocation = getMetadataLocationForService(service);
             LOGGER.info("Loading SAML metadata from [{}]", metadataLocation);
             final UrlResource metadataResource = new UrlResource(metadataLocation);
->>>>>>> 6050687e
 
             final var backupFile = getMetadataBackupFile(metadataResource, service);
             final var canonicalPath = backupFile.getCanonicalPath();
@@ -97,14 +86,6 @@
             }
 
 
-<<<<<<< HEAD
-            final var metadataProvider = new FileBackedHTTPMetadataResolver(
-                this.httpClient.getWrappedHttpClient(), metadataResource.getURL().toExternalForm(),
-                canonicalPath);
-            configureAndInitializeSingleMetadataResolver(metadataProvider, service);
-            return CollectionUtils.wrap(metadataProvider);
-=======
->>>>>>> 6050687e
         } catch (final Exception e) {
             LOGGER.error(e.getMessage(), e);
         }
@@ -215,13 +196,8 @@
     @Override
     public boolean supports(final SamlRegisteredService service) {
         try {
-<<<<<<< HEAD
-            final var metadataLocation = service.getMetadataLocation();
+            final String metadataLocation = getMetadataLocationForService(service);
             final var metadataResource = ResourceUtils.getResourceFrom(metadataLocation);
-=======
-            final String metadataLocation = getMetadataLocationForService(service);
-            return StringUtils.isNotBlank(metadataLocation) && StringUtils.startsWith(metadataLocation, "http");
->>>>>>> 6050687e
         } catch (final Exception e) {
             LOGGER.error(e.getMessage(), e);
         }
