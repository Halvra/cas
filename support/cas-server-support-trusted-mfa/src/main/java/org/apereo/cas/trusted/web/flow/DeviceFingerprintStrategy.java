package org.apereo.cas.trusted.web.flow;

import org.springframework.webflow.execution.RequestContext;

/**
 * Interface for determining a device fingerprint for usage within MFA trusted device records.
 *
 * @author Daniel Frett
 * @since 5.3.0
 */
@FunctionalInterface
public interface DeviceFingerprintStrategy {
    /**
     * Determine a unique browser/device fingerprint for the provided request.
     *
     * @param principal The principal uid we are generating a fingerprint for.
     * @param context   the request to generate the device fingerprint from.
     * @param isNew     a boolean indicating if we are currently recording a new trusted device
     * @return The generated fingerprint
     */
<<<<<<< HEAD
    String determineFingerprint(String principal, RequestContext context);
=======
    String determineFingerprint(String principal, RequestContext context, boolean isNew);
>>>>>>> 43753951
}<|MERGE_RESOLUTION|>--- conflicted
+++ resolved
@@ -18,9 +18,5 @@
      * @param isNew     a boolean indicating if we are currently recording a new trusted device
      * @return The generated fingerprint
      */
-<<<<<<< HEAD
-    String determineFingerprint(String principal, RequestContext context);
-=======
     String determineFingerprint(String principal, RequestContext context, boolean isNew);
->>>>>>> 43753951
 }