package org.apereo.cas.trusted.authentication.storage;

import lombok.extern.slf4j.Slf4j;
import org.apache.commons.lang3.StringUtils;
import org.apereo.cas.CipherExecutor;
import org.apereo.cas.trusted.util.MultifactorAuthenticationTrustUtils;
import org.apereo.cas.trusted.authentication.api.MultifactorAuthenticationTrustRecord;
import org.apereo.cas.trusted.authentication.api.MultifactorAuthenticationTrustStorage;
import org.apereo.inspektr.audit.annotation.Audit;
import org.springframework.transaction.annotation.EnableTransactionManagement;
import org.springframework.transaction.annotation.Transactional;
import java.io.Serializable;
import java.time.LocalDateTime;
import java.util.Set;
import lombok.ToString;
import lombok.Setter;

/**
 * This is {@link BaseMultifactorAuthenticationTrustStorage}.
 *
 * @author Misagh Moayyed
 * @since 5.0.0
 */
@EnableTransactionManagement(proxyTargetClass = true)
@Transactional(transactionManager = "transactionManagerMfaAuthnTrust")
@Slf4j
@ToString
@Setter
public abstract class BaseMultifactorAuthenticationTrustStorage implements MultifactorAuthenticationTrustStorage {

    private CipherExecutor<Serializable, String> cipherExecutor;

    @Audit(action = "TRUSTED_AUTHENTICATION",
        actionResolverName = "TRUSTED_AUTHENTICATION_ACTION_RESOLVER",
        resourceResolverName = "TRUSTED_AUTHENTICATION_RESOURCE_RESOLVER")
    @Override
    public MultifactorAuthenticationTrustRecord set(final MultifactorAuthenticationTrustRecord record) {
        LOGGER.debug("Stored authentication trust record for [{}]", record);
        record.setRecordKey(generateKey(record));
        return setInternal(record);
    }

    @Override
<<<<<<< HEAD
    public Set<MultifactorAuthenticationTrustRecord> get(final String principal, final LocalDate onOrAfterDate) {
        final var res = get(principal);
=======
    public Set<MultifactorAuthenticationTrustRecord> get(final String principal, final LocalDateTime onOrAfterDate) {
        final Set<MultifactorAuthenticationTrustRecord> res = get(principal);
>>>>>>> a93d8e40
        res.removeIf(entry -> {
            if (entry.getRecordDate().isBefore(onOrAfterDate)) {
                return true;
            }
            final var decodedKey = this.cipherExecutor.decode(entry.getRecordKey());
            final var currentKey = MultifactorAuthenticationTrustUtils.generateKey(entry);
            if (StringUtils.isBlank(decodedKey)) {
                return true;
            }
            return !decodedKey.equals(currentKey);
        });
        return res;
    }

    /**
     * Generate key .
     *
     * @param r the record
     * @return the string
     */
    protected String generateKey(final MultifactorAuthenticationTrustRecord r) {
        return cipherExecutor.encode(MultifactorAuthenticationTrustUtils.generateKey(r));
    }

    /**
     * Set records.
     *
     * @param record the record
     * @return the record
     */
    protected abstract MultifactorAuthenticationTrustRecord setInternal(MultifactorAuthenticationTrustRecord record);
}<|MERGE_RESOLUTION|>--- conflicted
+++ resolved
@@ -41,13 +41,8 @@
     }
 
     @Override
-<<<<<<< HEAD
-    public Set<MultifactorAuthenticationTrustRecord> get(final String principal, final LocalDate onOrAfterDate) {
+    public Set<MultifactorAuthenticationTrustRecord> get(final String principal, final LocalDateTime onOrAfterDate) {
         final var res = get(principal);
-=======
-    public Set<MultifactorAuthenticationTrustRecord> get(final String principal, final LocalDateTime onOrAfterDate) {
-        final Set<MultifactorAuthenticationTrustRecord> res = get(principal);
->>>>>>> a93d8e40
         res.removeIf(entry -> {
             if (entry.getRecordDate().isBefore(onOrAfterDate)) {
                 return true;
