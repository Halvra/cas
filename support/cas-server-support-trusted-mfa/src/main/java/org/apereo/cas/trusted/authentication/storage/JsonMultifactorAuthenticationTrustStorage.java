package org.apereo.cas.trusted.authentication.storage;

import com.fasterxml.jackson.core.type.TypeReference;
import com.fasterxml.jackson.databind.ObjectMapper;
import lombok.SneakyThrows;
import lombok.extern.slf4j.Slf4j;
import org.apereo.cas.trusted.authentication.api.MultifactorAuthenticationTrustRecord;
import org.apereo.cas.util.ResourceUtils;
import org.hjson.JsonValue;
import org.springframework.core.io.Resource;

import java.io.File;
import java.io.InputStreamReader;
import java.io.Reader;
import java.nio.charset.StandardCharsets;
import java.time.LocalDateTime;
import java.util.LinkedHashMap;
import java.util.Map;
import java.util.Set;
import java.util.stream.Collectors;

/**
 * This is {@link JsonMultifactorAuthenticationTrustStorage}.
 *
 * @author Misagh Moayyed
 * @since 5.2.0
 */
@Slf4j
public class JsonMultifactorAuthenticationTrustStorage extends BaseMultifactorAuthenticationTrustStorage {

    private static final ObjectMapper MAPPER = new ObjectMapper().findAndRegisterModules();

    private final Resource location;

    private Map<String, MultifactorAuthenticationTrustRecord> storage;

    public JsonMultifactorAuthenticationTrustStorage(final Resource location) {
        this.location = location;
        readTrustedRecordsFromResource();
    }

    @Override
    public void expire(final String key) {
        storage.keySet().removeIf(k -> k.equalsIgnoreCase(key));
        writeTrustedRecordsToResource();
    }

    @Override
<<<<<<< HEAD
    public void expire(final LocalDate onOrBefore) {
        final var results = storage
=======
    public void expire(final LocalDateTime onOrBefore) {
        final Set<MultifactorAuthenticationTrustRecord> results = storage
>>>>>>> a93d8e40
            .values()
            .stream()
            .filter(entry -> entry.getRecordDate().isEqual(onOrBefore) || entry.getRecordDate().isBefore(onOrBefore))
            .sorted()
            .distinct()
            .collect(Collectors.toSet());

        LOGGER.info("Found [{}] expired records", results.size());
        if (!results.isEmpty()) {
            results.forEach(entry -> storage.remove(entry.getRecordKey()));
            LOGGER.info("Invalidated and removed [{}] expired records", results.size());
            writeTrustedRecordsToResource();
        }
    }

    @Override
    public Set<MultifactorAuthenticationTrustRecord> get(final LocalDateTime onOrAfterDate) {
        expire(onOrAfterDate);
        return storage
            .values()
            .stream()
            .filter(entry -> entry.getRecordDate().isEqual(onOrAfterDate) || entry.getRecordDate().isAfter(onOrAfterDate))
            .sorted()
            .distinct()
            .collect(Collectors.toSet());
    }

    @Override
    public Set<MultifactorAuthenticationTrustRecord> get(final String principal) {
        return storage
            .values()
            .stream()
            .filter(entry -> entry.getPrincipal().equalsIgnoreCase(principal))
            .sorted()
            .distinct()
            .collect(Collectors.toSet());
    }


    @Override
    public MultifactorAuthenticationTrustRecord setInternal(final MultifactorAuthenticationTrustRecord record) {
        this.storage.put(record.getRecordKey(), record);
        writeTrustedRecordsToResource();
        return record;
    }

    @SneakyThrows
    private void readTrustedRecordsFromResource() {
        this.storage = new LinkedHashMap<>();
        if (ResourceUtils.doesResourceExist(location)) {
            try (Reader reader = new InputStreamReader(location.getInputStream(), StandardCharsets.UTF_8)) {
                final TypeReference<Map<String, MultifactorAuthenticationTrustRecord>> personList =
                    new TypeReference<Map<String, MultifactorAuthenticationTrustRecord>>() {
                    };
                this.storage = MAPPER.readValue(JsonValue.readHjson(reader).toString(), personList);
            }
        }
    }

    @SneakyThrows
    private void writeTrustedRecordsToResource() {
        final var file = this.location.getFile();
        final var res = file.createNewFile();
        if (res) {
            LOGGER.debug("Created JSON resource @ [{}]", this.location);
        }
        MAPPER.writerWithDefaultPrettyPrinter().writeValue(file, this.storage);
        readTrustedRecordsFromResource();
    }
}<|MERGE_RESOLUTION|>--- conflicted
+++ resolved
@@ -46,13 +46,8 @@
     }
 
     @Override
-<<<<<<< HEAD
-    public void expire(final LocalDate onOrBefore) {
+    public void expire(final LocalDateTime onOrBefore) {
         final var results = storage
-=======
-    public void expire(final LocalDateTime onOrBefore) {
-        final Set<MultifactorAuthenticationTrustRecord> results = storage
->>>>>>> a93d8e40
             .values()
             .stream()
             .filter(entry -> entry.getRecordDate().isEqual(onOrBefore) || entry.getRecordDate().isBefore(onOrBefore))
