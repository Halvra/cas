--- conflicted
+++ resolved
@@ -37,26 +37,16 @@
      * When the credentials bear a Principal, succeed the authentication.
      */
     @Test
-<<<<<<< HEAD
-    public void testNonNullPrincipal() throws Exception {
+    public void verifyNonNullPrincipal() throws Exception {
         final PrincipalBearingCredential credentials = new PrincipalBearingCredential(
                 new DefaultPrincipalFactory().createPrincipal("scott"));
-=======
-    public void verifyNonNullPrincipal() throws Exception {
-        final PrincipalBearingCredential credentials = new PrincipalBearingCredential(new SimplePrincipal("scott"));
->>>>>>> ad2c2ddb
         assertNotNull(this.handler.authenticate(credentials));
     }
 
     @Test
-<<<<<<< HEAD
-    public void testSupports() {
+    public void verifySupports() {
         final PrincipalBearingCredential credentials =
                 new PrincipalBearingCredential(new DefaultPrincipalFactory().createPrincipal("scott"));
-=======
-    public void verifySupports() {
-        final PrincipalBearingCredential credentials = new PrincipalBearingCredential(new SimplePrincipal("scott"));
->>>>>>> ad2c2ddb
         assertTrue(this.handler.supports(credentials));
         assertFalse(this.handler.supports(new UsernamePasswordCredential()));
     }
