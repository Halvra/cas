/*
 * Licensed to Apereo under one or more contributor license
 * agreements. See the NOTICE file distributed with this work
 * for additional information regarding copyright ownership.
 * Apereo licenses this file to you under the Apache License,
 * Version 2.0 (the "License"); you may not use this file
 * except in compliance with the License.  You may obtain a
 * copy of the License at the following location:
 *
 *   http://www.apache.org/licenses/LICENSE-2.0
 *
 * Unless required by applicable law or agreed to in writing,
 * software distributed under the License is distributed on an
 * "AS IS" BASIS, WITHOUT WARRANTIES OR CONDITIONS OF ANY
 * KIND, either express or implied.  See the License for the
 * specific language governing permissions and limitations
 * under the License.
 */
package org.jasig.cas.ticket;

import org.jasig.cas.authentication.Authentication;
import org.jasig.cas.authentication.principal.Service;
import org.jasig.cas.services.RegisteredService;

import java.util.List;
import java.util.Map;

/**
 * Interface for a ticket granting ticket. A TicketGrantingTicket is the main
 * access into the CAS service layer. Without a TicketGrantingTicket, a user of
 * CAS cannot do anything.
 *
 * @author Scott Battaglia
 * @since 3.0.0
 */
public interface TicketGrantingTicket extends Ticket {

    /** The prefix to use when generating an id for a Ticket Granting Ticket. */
    String PREFIX = "TGT";

    /** The prefix to use when generating an id for a Proxy Granting Ticket. */
    String PROXY_GRANTING_TICKET_PREFIX = "PGT";

    /** The prefix to use when generating an id for a Proxy Granting Ticket IOU. */
    String PROXY_GRANTING_TICKET_IOU_PREFIX = "PGTIOU";

    /**
     * Method to retrieve the authentication.
     *
     * @return the authentication
     */
    Authentication getAuthentication();

    /**
     * Gets a list of supplemental authentications associated with this ticket.
     * A supplemental authentication is one other than the one used to create the ticket,
     * for example, a forced authentication that happens after the beginning of a CAS SSO session.
     *
     * @return Non-null list of supplemental authentications.
     */
    List<Authentication> getSupplementalAuthentications();

    /**
     * Grant a ServiceTicket for a specific service.
     *
     * @param id The unique identifier for this ticket.
     * @param service The service for which we are granting a ticket
     * @param expirationPolicy the expiration policy.
     * @param credentialsProvided if the credentials are provided.
<<<<<<< HEAD
     * @param registeredService the associated registered service
=======
     * @param onlyTrackMostRecentSession track the most recent session by keeping the latest service ticket
>>>>>>> 500a514f
     * @return the service ticket granted to a specific service for the
     * principal of the TicketGrantingTicket
     */
    ServiceTicket grantServiceTicket(String id, Service service,
<<<<<<< HEAD
        ExpirationPolicy expirationPolicy, boolean credentialsProvided, RegisteredService registeredService);
=======
        ExpirationPolicy expirationPolicy, boolean credentialsProvided, boolean onlyTrackMostRecentSession);
>>>>>>> 500a514f

    /**
     * Gets an immutable map of service ticket and services accessed by this ticket-granting ticket.
     *
     * @return an immutable map of service ticket and services accessed by this ticket-granting ticket.
    */
    Map<String, Service> getServices();

    /**
     * Remove all services of the TGT (at logout).
     */
    void removeAllServices();

    /**
     * Mark a ticket as expired.
     */
    void markTicketExpired();

    /**
     * Convenience method to determine if the TicketGrantingTicket is the root
     * of the hierarchy of tickets.
     *
     * @return true if it has no parent, false otherwise.
     */
    boolean isRoot();

    /**
     * Gets the ticket-granting ticket at the root of the ticket hierarchy.
     *
     * @return Non-null root ticket-granting ticket.
     */
    TicketGrantingTicket getRoot();

    /**
     * Gets all authentications ({@link #getAuthentication()}, {@link #getSupplementalAuthentications()}) from this
     * instance and all dependent tickets that reference this one.
     *
     * @return Non-null list of authentication associated with this ticket in leaf-first order.
     */
    List<Authentication> getChainedAuthentications();


    /**
    * Gets the service that produced a proxy-granting ticket.
    *
    * @return  Service that produced proxy-granting ticket or null if this is
    * not a proxy-granting ticket.
     * @since 4.1
    */
    Service getProxiedBy();

}<|MERGE_RESOLUTION|>--- conflicted
+++ resolved
@@ -20,7 +20,6 @@
 
 import org.jasig.cas.authentication.Authentication;
 import org.jasig.cas.authentication.principal.Service;
-import org.jasig.cas.services.RegisteredService;
 
 import java.util.List;
 import java.util.Map;
@@ -67,20 +66,12 @@
      * @param service The service for which we are granting a ticket
      * @param expirationPolicy the expiration policy.
      * @param credentialsProvided if the credentials are provided.
-<<<<<<< HEAD
-     * @param registeredService the associated registered service
-=======
      * @param onlyTrackMostRecentSession track the most recent session by keeping the latest service ticket
->>>>>>> 500a514f
      * @return the service ticket granted to a specific service for the
      * principal of the TicketGrantingTicket
      */
     ServiceTicket grantServiceTicket(String id, Service service,
-<<<<<<< HEAD
-        ExpirationPolicy expirationPolicy, boolean credentialsProvided, RegisteredService registeredService);
-=======
         ExpirationPolicy expirationPolicy, boolean credentialsProvided, boolean onlyTrackMostRecentSession);
->>>>>>> 500a514f
 
     /**
      * Gets an immutable map of service ticket and services accessed by this ticket-granting ticket.
