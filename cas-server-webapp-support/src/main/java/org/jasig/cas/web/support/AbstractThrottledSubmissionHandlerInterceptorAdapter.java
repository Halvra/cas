--- conflicted
+++ resolved
@@ -18,11 +18,8 @@
  */
 package org.jasig.cas.web.support;
 
-<<<<<<< HEAD
 import org.apache.commons.lang3.StringEscapeUtils;
-=======
 import org.apache.http.HttpStatus;
->>>>>>> 0f6fde7b
 import org.slf4j.Logger;
 import org.slf4j.LoggerFactory;
 import org.springframework.beans.factory.InitializingBean;
@@ -81,16 +78,9 @@
 
         if (exceedsThreshold(request)) {
             recordThrottle(request);
-<<<<<<< HEAD
-
-            final String username = StringEscapeUtils.escapeHtml4(request.getParameter(usernameParameter));
-            response.sendError(403, "Access Denied for user [" + username
-                                + " from IP Address [" + request.getRemoteAddr() + "]");
-=======
             response.sendError(HttpStatus.SC_FORBIDDEN,
                     "Access Denied for user [" + request.getParameter(usernameParameter)
                     + " from IP Address [" + request.getRemoteAddr() + "]");
->>>>>>> 0f6fde7b
             return false;
         }
 
