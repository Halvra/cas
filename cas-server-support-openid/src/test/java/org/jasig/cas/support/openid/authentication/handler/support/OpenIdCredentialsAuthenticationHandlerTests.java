/*
 * Licensed to Jasig under one or more contributor license
 * agreements. See the NOTICE file distributed with this work
 * for additional information regarding copyright ownership.
 * Jasig licenses this file to you under the Apache License,
 * Version 2.0 (the "License"); you may not use this file
 * except in compliance with the License.  You may obtain a
 * copy of the License at the following location:
 *
 *   http://www.apache.org/licenses/LICENSE-2.0
 *
 * Unless required by applicable law or agreed to in writing,
 * software distributed under the License is distributed on an
 * "AS IS" BASIS, WITHOUT WARRANTIES OR CONDITIONS OF ANY
 * KIND, either express or implied.  See the License for the
 * specific language governing permissions and limitations
 * under the License.
 */
package org.jasig.cas.support.openid.authentication.handler.support;

import javax.security.auth.login.FailedLoginException;

import static org.junit.Assert.*;

import org.jasig.cas.TestUtils;
import org.jasig.cas.authentication.UsernamePasswordCredential;
import org.jasig.cas.support.openid.authentication.principal.OpenIdCredential;
import org.jasig.cas.ticket.TicketGrantingTicket;
import org.jasig.cas.ticket.TicketGrantingTicketImpl;
import org.jasig.cas.ticket.registry.DefaultTicketRegistry;
import org.jasig.cas.ticket.registry.TicketRegistry;
import org.jasig.cas.ticket.support.NeverExpiresExpirationPolicy;
import org.junit.Before;
import org.junit.Test;

/**
 * @author Scott Battaglia
 * @since 3.1
 */
public class OpenIdCredentialsAuthenticationHandlerTests {

    private OpenIdCredentialsAuthenticationHandler openIdCredentialsAuthenticationHandler;

    private TicketRegistry ticketRegistry;

    @Before
    public void setUp() throws Exception {
        this.openIdCredentialsAuthenticationHandler = new OpenIdCredentialsAuthenticationHandler();
        this.ticketRegistry = new DefaultTicketRegistry();
        this.openIdCredentialsAuthenticationHandler.setTicketRegistry(this.ticketRegistry);
    }

    @Test
    public void testSupports() {
        assertTrue(this.openIdCredentialsAuthenticationHandler.supports(new OpenIdCredential("test", "test")));
        assertFalse(this.openIdCredentialsAuthenticationHandler.supports(new UsernamePasswordCredential()));
    }

    @Test
    public void testTGTWithSameId() throws Exception {
        final OpenIdCredential c = new OpenIdCredential("test", "test");
        final TicketGrantingTicket t = getTicketGrantingTicket();
        this.ticketRegistry.addTicket(t);

        assertEquals("test", this.openIdCredentialsAuthenticationHandler.authenticate(c).getPrincipal().getId());
    }

    @Test(expected = FailedLoginException.class)
    public void testTGTThatIsExpired() throws Exception {
        final OpenIdCredential c = new OpenIdCredential("test", "test");
        final TicketGrantingTicket t = getTicketGrantingTicket();
        this.ticketRegistry.addTicket(t);

<<<<<<< HEAD
        t.markTicketExpired();
        assertFalse(this.openIdCredentialsAuthenticationHandler.authenticate(c));
=======
        t.expire();
        this.openIdCredentialsAuthenticationHandler.authenticate(c);
>>>>>>> 06055003
    }

    @Test(expected = FailedLoginException.class)
    public void testTGTWithDifferentId() throws Exception {
        final OpenIdCredential c = new OpenIdCredential("test", "test1");
        final TicketGrantingTicket t = getTicketGrantingTicket();
        this.ticketRegistry.addTicket(t);

        this.openIdCredentialsAuthenticationHandler.authenticate(c);
    }

    protected TicketGrantingTicket getTicketGrantingTicket() {
        return new TicketGrantingTicketImpl("test", TestUtils.getAuthentication(), new NeverExpiresExpirationPolicy());
    }
}
<|MERGE_RESOLUTION|>--- conflicted
+++ resolved
@@ -1,95 +1,90 @@
-/*
- * Licensed to Jasig under one or more contributor license
- * agreements. See the NOTICE file distributed with this work
- * for additional information regarding copyright ownership.
- * Jasig licenses this file to you under the Apache License,
- * Version 2.0 (the "License"); you may not use this file
- * except in compliance with the License.  You may obtain a
- * copy of the License at the following location:
- *
- *   http://www.apache.org/licenses/LICENSE-2.0
- *
- * Unless required by applicable law or agreed to in writing,
- * software distributed under the License is distributed on an
- * "AS IS" BASIS, WITHOUT WARRANTIES OR CONDITIONS OF ANY
- * KIND, either express or implied.  See the License for the
- * specific language governing permissions and limitations
- * under the License.
- */
-package org.jasig.cas.support.openid.authentication.handler.support;
-
-import javax.security.auth.login.FailedLoginException;
-
-import static org.junit.Assert.*;
-
-import org.jasig.cas.TestUtils;
-import org.jasig.cas.authentication.UsernamePasswordCredential;
-import org.jasig.cas.support.openid.authentication.principal.OpenIdCredential;
-import org.jasig.cas.ticket.TicketGrantingTicket;
-import org.jasig.cas.ticket.TicketGrantingTicketImpl;
-import org.jasig.cas.ticket.registry.DefaultTicketRegistry;
-import org.jasig.cas.ticket.registry.TicketRegistry;
-import org.jasig.cas.ticket.support.NeverExpiresExpirationPolicy;
-import org.junit.Before;
-import org.junit.Test;
-
-/**
- * @author Scott Battaglia
- * @since 3.1
- */
-public class OpenIdCredentialsAuthenticationHandlerTests {
-
-    private OpenIdCredentialsAuthenticationHandler openIdCredentialsAuthenticationHandler;
-
-    private TicketRegistry ticketRegistry;
-
-    @Before
-    public void setUp() throws Exception {
-        this.openIdCredentialsAuthenticationHandler = new OpenIdCredentialsAuthenticationHandler();
-        this.ticketRegistry = new DefaultTicketRegistry();
-        this.openIdCredentialsAuthenticationHandler.setTicketRegistry(this.ticketRegistry);
-    }
-
-    @Test
-    public void testSupports() {
-        assertTrue(this.openIdCredentialsAuthenticationHandler.supports(new OpenIdCredential("test", "test")));
-        assertFalse(this.openIdCredentialsAuthenticationHandler.supports(new UsernamePasswordCredential()));
-    }
-
-    @Test
-    public void testTGTWithSameId() throws Exception {
-        final OpenIdCredential c = new OpenIdCredential("test", "test");
-        final TicketGrantingTicket t = getTicketGrantingTicket();
-        this.ticketRegistry.addTicket(t);
-
-        assertEquals("test", this.openIdCredentialsAuthenticationHandler.authenticate(c).getPrincipal().getId());
-    }
-
-    @Test(expected = FailedLoginException.class)
-    public void testTGTThatIsExpired() throws Exception {
-        final OpenIdCredential c = new OpenIdCredential("test", "test");
-        final TicketGrantingTicket t = getTicketGrantingTicket();
-        this.ticketRegistry.addTicket(t);
-
-<<<<<<< HEAD
-        t.markTicketExpired();
-        assertFalse(this.openIdCredentialsAuthenticationHandler.authenticate(c));
-=======
-        t.expire();
-        this.openIdCredentialsAuthenticationHandler.authenticate(c);
->>>>>>> 06055003
-    }
-
-    @Test(expected = FailedLoginException.class)
-    public void testTGTWithDifferentId() throws Exception {
-        final OpenIdCredential c = new OpenIdCredential("test", "test1");
-        final TicketGrantingTicket t = getTicketGrantingTicket();
-        this.ticketRegistry.addTicket(t);
-
-        this.openIdCredentialsAuthenticationHandler.authenticate(c);
-    }
-
-    protected TicketGrantingTicket getTicketGrantingTicket() {
-        return new TicketGrantingTicketImpl("test", TestUtils.getAuthentication(), new NeverExpiresExpirationPolicy());
-    }
-}
+/*
+ * Licensed to Jasig under one or more contributor license
+ * agreements. See the NOTICE file distributed with this work
+ * for additional information regarding copyright ownership.
+ * Jasig licenses this file to you under the Apache License,
+ * Version 2.0 (the "License"); you may not use this file
+ * except in compliance with the License.  You may obtain a
+ * copy of the License at the following location:
+ *
+ *   http://www.apache.org/licenses/LICENSE-2.0
+ *
+ * Unless required by applicable law or agreed to in writing,
+ * software distributed under the License is distributed on an
+ * "AS IS" BASIS, WITHOUT WARRANTIES OR CONDITIONS OF ANY
+ * KIND, either express or implied.  See the License for the
+ * specific language governing permissions and limitations
+ * under the License.
+ */
+package org.jasig.cas.support.openid.authentication.handler.support;
+
+import javax.security.auth.login.FailedLoginException;
+
+import static org.junit.Assert.*;
+
+import org.jasig.cas.TestUtils;
+import org.jasig.cas.authentication.UsernamePasswordCredential;
+import org.jasig.cas.support.openid.authentication.principal.OpenIdCredential;
+import org.jasig.cas.ticket.TicketGrantingTicket;
+import org.jasig.cas.ticket.TicketGrantingTicketImpl;
+import org.jasig.cas.ticket.registry.DefaultTicketRegistry;
+import org.jasig.cas.ticket.registry.TicketRegistry;
+import org.jasig.cas.ticket.support.NeverExpiresExpirationPolicy;
+import org.junit.Before;
+import org.junit.Test;
+
+/**
+ * @author Scott Battaglia
+ * @since 3.1
+ */
+public class OpenIdCredentialsAuthenticationHandlerTests {
+
+    private OpenIdCredentialsAuthenticationHandler openIdCredentialsAuthenticationHandler;
+
+    private TicketRegistry ticketRegistry;
+
+    @Before
+    public void setUp() throws Exception {
+        this.openIdCredentialsAuthenticationHandler = new OpenIdCredentialsAuthenticationHandler();
+        this.ticketRegistry = new DefaultTicketRegistry();
+        this.openIdCredentialsAuthenticationHandler.setTicketRegistry(this.ticketRegistry);
+    }
+
+    @Test
+    public void testSupports() {
+        assertTrue(this.openIdCredentialsAuthenticationHandler.supports(new OpenIdCredential("test", "test")));
+        assertFalse(this.openIdCredentialsAuthenticationHandler.supports(new UsernamePasswordCredential()));
+    }
+
+    @Test
+    public void testTGTWithSameId() throws Exception {
+        final OpenIdCredential c = new OpenIdCredential("test", "test");
+        final TicketGrantingTicket t = getTicketGrantingTicket();
+        this.ticketRegistry.addTicket(t);
+
+        assertEquals("test", this.openIdCredentialsAuthenticationHandler.authenticate(c).getPrincipal().getId());
+    }
+
+    @Test(expected = FailedLoginException.class)
+    public void testTGTThatIsExpired() throws Exception {
+        final OpenIdCredential c = new OpenIdCredential("test", "test");
+        final TicketGrantingTicket t = getTicketGrantingTicket();
+        this.ticketRegistry.addTicket(t);
+
+        t.markTicketExpired();
+        this.openIdCredentialsAuthenticationHandler.authenticate(c);
+    }
+
+    @Test(expected = FailedLoginException.class)
+    public void testTGTWithDifferentId() throws Exception {
+        final OpenIdCredential c = new OpenIdCredential("test", "test1");
+        final TicketGrantingTicket t = getTicketGrantingTicket();
+        this.ticketRegistry.addTicket(t);
+
+        this.openIdCredentialsAuthenticationHandler.authenticate(c);
+    }
+
+    protected TicketGrantingTicket getTicketGrantingTicket() {
+        return new TicketGrantingTicketImpl("test", TestUtils.getAuthentication(), new NeverExpiresExpirationPolicy());
+    }
+}